/*
 * TI DA850/OMAP-L138 chip specific setup
 *
 * Copyright (C) 2009 Texas Instruments Incorporated - http://www.ti.com/
 *
 * Derived from: arch/arm/mach-davinci/da830.c
 * Original Copyrights follow:
 *
 * 2009 (c) MontaVista Software, Inc. This file is licensed under
 * the terms of the GNU General Public License version 2. This program
 * is licensed "as is" without any warranty of any kind, whether express
 * or implied.
 */
#include <linux/gpio.h>
#include <linux/init.h>
#include <linux/clk.h>
#include <linux/platform_device.h>
#include <linux/cpufreq.h>
#include <linux/regulator/consumer.h>
#include <linux/platform_data/gpio-davinci.h>

#include <asm/mach/map.h>

#include <mach/psc.h>
#include <mach/irqs.h>
#include <mach/cputype.h>
#include <mach/common.h>
#include <mach/time.h>
#include <mach/da8xx.h>
#include <mach/cpufreq.h>
#include <mach/pm.h>

#include "clock.h"
#include "mux.h"

/* SoC specific clock flags */
#define DA850_CLK_ASYNC3	BIT(16)

#define DA850_PLL1_BASE		0x01e1a000
#define DA850_TIMER64P2_BASE	0x01f0c000
#define DA850_TIMER64P3_BASE	0x01f0d000

#define DA850_REF_FREQ		24000000

#define CFGCHIP3_ASYNC3_CLKSRC	BIT(4)
#define CFGCHIP3_PLL1_MASTER_LOCK	BIT(5)
#define CFGCHIP0_PLL_MASTER_LOCK	BIT(4)

static int da850_set_armrate(struct clk *clk, unsigned long rate);
static int da850_round_armrate(struct clk *clk, unsigned long rate);
static int da850_set_pll0rate(struct clk *clk, unsigned long armrate);

static struct pll_data pll0_data = {
	.num		= 1,
	.phys_base	= DA8XX_PLL0_BASE,
	.flags		= PLL_HAS_PREDIV | PLL_HAS_POSTDIV,
};

static struct clk ref_clk = {
	.name		= "ref_clk",
	.rate		= DA850_REF_FREQ,
	.set_rate	= davinci_simple_set_rate,
};

static struct clk pll0_clk = {
	.name		= "pll0",
	.parent		= &ref_clk,
	.pll_data	= &pll0_data,
	.flags		= CLK_PLL,
	.set_rate	= da850_set_pll0rate,
};

static struct clk pll0_aux_clk = {
	.name		= "pll0_aux_clk",
	.parent		= &pll0_clk,
	.flags		= CLK_PLL | PRE_PLL,
};

static struct clk pll0_sysclk1 = {
	.name		= "pll0_sysclk1",
	.parent		= &pll0_clk,
	.flags		= CLK_PLL,
	.div_reg	= PLLDIV1,
};

static struct clk pll0_sysclk2 = {
	.name		= "pll0_sysclk2",
	.parent		= &pll0_clk,
	.flags		= CLK_PLL,
	.div_reg	= PLLDIV2,
};

static struct clk pll0_sysclk3 = {
	.name		= "pll0_sysclk3",
	.parent		= &pll0_clk,
	.flags		= CLK_PLL,
	.div_reg	= PLLDIV3,
	.set_rate	= davinci_set_sysclk_rate,
	.maxrate	= 100000000,
};

static struct clk pll0_sysclk4 = {
	.name		= "pll0_sysclk4",
	.parent		= &pll0_clk,
	.flags		= CLK_PLL,
	.div_reg	= PLLDIV4,
};

static struct clk pll0_sysclk5 = {
	.name		= "pll0_sysclk5",
	.parent		= &pll0_clk,
	.flags		= CLK_PLL,
	.div_reg	= PLLDIV5,
};

static struct clk pll0_sysclk6 = {
	.name		= "pll0_sysclk6",
	.parent		= &pll0_clk,
	.flags		= CLK_PLL,
	.div_reg	= PLLDIV6,
};

static struct clk pll0_sysclk7 = {
	.name		= "pll0_sysclk7",
	.parent		= &pll0_clk,
	.flags		= CLK_PLL,
	.div_reg	= PLLDIV7,
};

static struct pll_data pll1_data = {
	.num		= 2,
	.phys_base	= DA850_PLL1_BASE,
	.flags		= PLL_HAS_POSTDIV,
};

static struct clk pll1_clk = {
	.name		= "pll1",
	.parent		= &ref_clk,
	.pll_data	= &pll1_data,
	.flags		= CLK_PLL,
};

static struct clk pll1_aux_clk = {
	.name		= "pll1_aux_clk",
	.parent		= &pll1_clk,
	.flags		= CLK_PLL | PRE_PLL,
};

static struct clk pll1_sysclk2 = {
	.name		= "pll1_sysclk2",
	.parent		= &pll1_clk,
	.flags		= CLK_PLL,
	.div_reg	= PLLDIV2,
};

static struct clk pll1_sysclk3 = {
	.name		= "pll1_sysclk3",
	.parent		= &pll1_clk,
	.flags		= CLK_PLL,
	.div_reg	= PLLDIV3,
};

static struct clk i2c0_clk = {
	.name		= "i2c0",
	.parent		= &pll0_aux_clk,
};

static struct clk timerp64_0_clk = {
	.name		= "timer0",
	.parent		= &pll0_aux_clk,
};

static struct clk timerp64_1_clk = {
	.name		= "timer1",
	.parent		= &pll0_aux_clk,
};

static struct clk arm_rom_clk = {
	.name		= "arm_rom",
	.parent		= &pll0_sysclk2,
	.lpsc		= DA8XX_LPSC0_ARM_RAM_ROM,
	.flags		= ALWAYS_ENABLED,
};

static struct clk tpcc0_clk = {
	.name		= "tpcc0",
	.parent		= &pll0_sysclk2,
	.lpsc		= DA8XX_LPSC0_TPCC,
	.flags		= ALWAYS_ENABLED | CLK_PSC,
};

static struct clk tptc0_clk = {
	.name		= "tptc0",
	.parent		= &pll0_sysclk2,
	.lpsc		= DA8XX_LPSC0_TPTC0,
	.flags		= ALWAYS_ENABLED,
};

static struct clk tptc1_clk = {
	.name		= "tptc1",
	.parent		= &pll0_sysclk2,
	.lpsc		= DA8XX_LPSC0_TPTC1,
	.flags		= ALWAYS_ENABLED,
};

static struct clk tpcc1_clk = {
	.name		= "tpcc1",
	.parent		= &pll0_sysclk2,
	.lpsc		= DA850_LPSC1_TPCC1,
	.gpsc		= 1,
	.flags		= CLK_PSC | ALWAYS_ENABLED,
};

static struct clk tptc2_clk = {
	.name		= "tptc2",
	.parent		= &pll0_sysclk2,
	.lpsc		= DA850_LPSC1_TPTC2,
	.gpsc		= 1,
	.flags		= ALWAYS_ENABLED,
};

static struct clk pruss_clk = {
	.name		= "pruss",
	.parent		= &pll0_sysclk2,
	.lpsc		= DA8XX_LPSC0_PRUSS,
};

static struct clk uart0_clk = {
	.name		= "uart0",
	.parent		= &pll0_sysclk2,
	.lpsc		= DA8XX_LPSC0_UART0,
};

static struct clk uart1_clk = {
	.name		= "uart1",
	.parent		= &pll0_sysclk2,
	.lpsc		= DA8XX_LPSC1_UART1,
	.gpsc		= 1,
	.flags		= DA850_CLK_ASYNC3,
};

static struct clk uart2_clk = {
	.name		= "uart2",
	.parent		= &pll0_sysclk2,
	.lpsc		= DA8XX_LPSC1_UART2,
	.gpsc		= 1,
	.flags		= DA850_CLK_ASYNC3,
};

static struct clk aintc_clk = {
	.name		= "aintc",
	.parent		= &pll0_sysclk4,
	.lpsc		= DA8XX_LPSC0_AINTC,
	.flags		= ALWAYS_ENABLED,
};

static struct clk gpio_clk = {
	.name		= "gpio",
	.parent		= &pll0_sysclk4,
	.lpsc		= DA8XX_LPSC1_GPIO,
	.gpsc		= 1,
};

static struct clk i2c1_clk = {
	.name		= "i2c1",
	.parent		= &pll0_sysclk4,
	.lpsc		= DA8XX_LPSC1_I2C,
	.gpsc		= 1,
};

static struct clk emif3_clk = {
	.name		= "emif3",
	.parent		= &pll0_sysclk5,
	.lpsc		= DA8XX_LPSC1_EMIF3C,
	.gpsc		= 1,
	.flags		= ALWAYS_ENABLED,
};

static struct clk arm_clk = {
	.name		= "arm",
	.parent		= &pll0_sysclk6,
	.lpsc		= DA8XX_LPSC0_ARM,
	.flags		= ALWAYS_ENABLED,
	.set_rate	= da850_set_armrate,
	.round_rate	= da850_round_armrate,
};

static struct clk rmii_clk = {
	.name		= "rmii",
	.parent		= &pll0_sysclk7,
};

static struct clk emac_clk = {
	.name		= "emac",
	.parent		= &pll0_sysclk4,
	.lpsc		= DA8XX_LPSC1_CPGMAC,
	.gpsc		= 1,
};

static struct clk mcasp_clk = {
	.name		= "mcasp",
	.parent		= &pll0_sysclk2,
	.lpsc		= DA8XX_LPSC1_McASP0,
	.gpsc		= 1,
	.flags		= DA850_CLK_ASYNC3,
};

static struct clk lcdc_clk = {
	.name		= "lcdc",
	.parent		= &pll0_sysclk2,
	.lpsc		= DA8XX_LPSC1_LCDC,
	.gpsc		= 1,
};

static struct clk mmcsd0_clk = {
	.name		= "mmcsd0",
	.parent		= &pll0_sysclk2,
	.lpsc		= DA8XX_LPSC0_MMC_SD,
};

static struct clk mmcsd1_clk = {
	.name		= "mmcsd1",
	.parent		= &pll0_sysclk2,
	.lpsc		= DA850_LPSC1_MMC_SD1,
	.gpsc		= 1,
};

static struct clk aemif_clk = {
	.name		= "aemif",
	.parent		= &pll0_sysclk3,
	.lpsc		= DA8XX_LPSC0_EMIF25,
	.flags		= ALWAYS_ENABLED,
};

static struct clk usb11_clk = {
	.name		= "usb11",
	.parent		= &pll0_sysclk4,
	.lpsc		= DA8XX_LPSC1_USB11,
	.gpsc		= 1,
};

static struct clk usb20_clk = {
	.name		= "usb20",
	.parent		= &pll0_sysclk2,
	.lpsc		= DA8XX_LPSC1_USB20,
	.gpsc		= 1,
};

static struct clk spi0_clk = {
	.name		= "spi0",
	.parent		= &pll0_sysclk2,
	.lpsc		= DA8XX_LPSC0_SPI0,
};

static struct clk spi1_clk = {
	.name		= "spi1",
	.parent		= &pll0_sysclk2,
	.lpsc		= DA8XX_LPSC1_SPI1,
	.gpsc		= 1,
	.flags		= DA850_CLK_ASYNC3,
};

static struct clk vpif_clk = {
	.name		= "vpif",
	.parent		= &pll0_sysclk2,
	.lpsc		= DA850_LPSC1_VPIF,
	.gpsc		= 1,
};

static struct clk sata_clk = {
	.name		= "sata",
	.parent		= &pll0_sysclk2,
	.lpsc		= DA850_LPSC1_SATA,
	.gpsc		= 1,
	.flags		= PSC_FORCE,
};

static struct clk dsp_clk = {
	.name		= "dsp",
	.parent		= &pll0_sysclk1,
	.domain		= DAVINCI_GPSC_DSPDOMAIN,
	.lpsc		= DA8XX_LPSC0_GEM,
	.flags		= PSC_LRST | PSC_FORCE,
};

static struct clk ehrpwm_clk = {
	.name		= "ehrpwm",
	.parent		= &pll0_sysclk2,
	.lpsc		= DA8XX_LPSC1_PWM,
	.gpsc		= 1,
	.flags		= DA850_CLK_ASYNC3,
};

#define DA8XX_EHRPWM_TBCLKSYNC	BIT(12)

static void ehrpwm_tblck_enable(struct clk *clk)
{
	u32 val;

	val = readl(DA8XX_SYSCFG0_VIRT(DA8XX_CFGCHIP1_REG));
	val |= DA8XX_EHRPWM_TBCLKSYNC;
	writel(val, DA8XX_SYSCFG0_VIRT(DA8XX_CFGCHIP1_REG));
}

static void ehrpwm_tblck_disable(struct clk *clk)
{
	u32 val;

	val = readl(DA8XX_SYSCFG0_VIRT(DA8XX_CFGCHIP1_REG));
	val &= ~DA8XX_EHRPWM_TBCLKSYNC;
	writel(val, DA8XX_SYSCFG0_VIRT(DA8XX_CFGCHIP1_REG));
}

static struct clk ehrpwm_tbclk = {
	.name		= "ehrpwm_tbclk",
	.parent		= &ehrpwm_clk,
	.clk_enable	= ehrpwm_tblck_enable,
	.clk_disable	= ehrpwm_tblck_disable,
};

static struct clk ecap_clk = {
	.name		= "ecap",
	.parent		= &pll0_sysclk2,
	.lpsc		= DA8XX_LPSC1_ECAP,
	.gpsc		= 1,
	.flags		= DA850_CLK_ASYNC3,
};

static struct clk_lookup da850_clks[] = {
	CLK(NULL,		"ref",		&ref_clk),
	CLK(NULL,		"pll0",		&pll0_clk),
	CLK(NULL,		"pll0_aux",	&pll0_aux_clk),
	CLK(NULL,		"pll0_sysclk1",	&pll0_sysclk1),
	CLK(NULL,		"pll0_sysclk2",	&pll0_sysclk2),
	CLK(NULL,		"pll0_sysclk3",	&pll0_sysclk3),
	CLK(NULL,		"pll0_sysclk4",	&pll0_sysclk4),
	CLK(NULL,		"pll0_sysclk5",	&pll0_sysclk5),
	CLK(NULL,		"pll0_sysclk6",	&pll0_sysclk6),
	CLK(NULL,		"pll0_sysclk7",	&pll0_sysclk7),
	CLK(NULL,		"pll1",		&pll1_clk),
	CLK(NULL,		"pll1_aux",	&pll1_aux_clk),
	CLK(NULL,		"pll1_sysclk2",	&pll1_sysclk2),
	CLK(NULL,		"pll1_sysclk3",	&pll1_sysclk3),
	CLK("i2c_davinci.1",	NULL,		&i2c0_clk),
	CLK(NULL,		"timer0",	&timerp64_0_clk),
	CLK("watchdog",		NULL,		&timerp64_1_clk),
	CLK(NULL,		"arm_rom",	&arm_rom_clk),
	CLK(NULL,		"tpcc0",	&tpcc0_clk),
	CLK(NULL,		"tptc0",	&tptc0_clk),
	CLK(NULL,		"tptc1",	&tptc1_clk),
	CLK(NULL,		"tpcc1",	&tpcc1_clk),
	CLK(NULL,		"tptc2",	&tptc2_clk),
	CLK("pruss_uio",	"pruss",	&pruss_clk),
	CLK("serial8250.0",	NULL,		&uart0_clk),
	CLK("serial8250.1",	NULL,		&uart1_clk),
	CLK("serial8250.2",	NULL,		&uart2_clk),
	CLK(NULL,		"aintc",	&aintc_clk),
	CLK(NULL,		"gpio",		&gpio_clk),
	CLK("i2c_davinci.2",	NULL,		&i2c1_clk),
	CLK(NULL,		"emif3",	&emif3_clk),
	CLK(NULL,		"arm",		&arm_clk),
	CLK(NULL,		"rmii",		&rmii_clk),
	CLK("davinci_emac.1",	NULL,		&emac_clk),
	CLK("davinci_mdio.0",	"fck",		&emac_clk),
	CLK("davinci-mcasp.0",	NULL,		&mcasp_clk),
	CLK("da8xx_lcdc.0",	"fck",		&lcdc_clk),
	CLK("da830-mmc.0",	NULL,		&mmcsd0_clk),
	CLK("da830-mmc.1",	NULL,		&mmcsd1_clk),
	CLK(NULL,		"aemif",	&aemif_clk),
	CLK(NULL,		"usb11",	&usb11_clk),
	CLK(NULL,		"usb20",	&usb20_clk),
	CLK("spi_davinci.0",	NULL,		&spi0_clk),
	CLK("spi_davinci.1",	NULL,		&spi1_clk),
	CLK("vpif",		NULL,		&vpif_clk),
	CLK("ahci",		NULL,		&sata_clk),
	CLK("davinci-rproc.0",	NULL,		&dsp_clk),
	CLK("ehrpwm",		"fck",		&ehrpwm_clk),
	CLK("ehrpwm",		"tbclk",	&ehrpwm_tbclk),
	CLK("ecap",		"fck",		&ecap_clk),
	CLK(NULL,		NULL,		NULL),
};

/*
 * Device specific mux setup
 *
 *		soc	description	mux	mode	mode	mux	dbg
 *					reg	offset	mask	mode
 */
static const struct mux_config da850_pins[] = {
#ifdef CONFIG_DAVINCI_MUX
	/* UART0 function */
	MUX_CFG(DA850, NUART0_CTS,	3,	24,	15,	2,	false)
	MUX_CFG(DA850, NUART0_RTS,	3,	28,	15,	2,	false)
	MUX_CFG(DA850, UART0_RXD,	3,	16,	15,	2,	false)
	MUX_CFG(DA850, UART0_TXD,	3,	20,	15,	2,	false)
	/* UART1 function */
	MUX_CFG(DA850, UART1_RXD,	4,	24,	15,	2,	false)
	MUX_CFG(DA850, UART1_TXD,	4,	28,	15,	2,	false)
	/* UART2 function */
	MUX_CFG(DA850, UART2_RXD,	4,	16,	15,	2,	false)
	MUX_CFG(DA850, UART2_TXD,	4,	20,	15,	2,	false)
	/* I2C1 function */
	MUX_CFG(DA850, I2C1_SCL,	4,	16,	15,	4,	false)
	MUX_CFG(DA850, I2C1_SDA,	4,	20,	15,	4,	false)
	/* I2C0 function */
	MUX_CFG(DA850, I2C0_SDA,	4,	12,	15,	2,	false)
	MUX_CFG(DA850, I2C0_SCL,	4,	8,	15,	2,	false)
	/* EMAC function */
	MUX_CFG(DA850, MII_TXEN,	2,	4,	15,	8,	false)
	MUX_CFG(DA850, MII_TXCLK,	2,	8,	15,	8,	false)
	MUX_CFG(DA850, MII_COL,		2,	12,	15,	8,	false)
	MUX_CFG(DA850, MII_TXD_3,	2,	16,	15,	8,	false)
	MUX_CFG(DA850, MII_TXD_2,	2,	20,	15,	8,	false)
	MUX_CFG(DA850, MII_TXD_1,	2,	24,	15,	8,	false)
	MUX_CFG(DA850, MII_TXD_0,	2,	28,	15,	8,	false)
	MUX_CFG(DA850, MII_RXCLK,	3,	0,	15,	8,	false)
	MUX_CFG(DA850, MII_RXDV,	3,	4,	15,	8,	false)
	MUX_CFG(DA850, MII_RXER,	3,	8,	15,	8,	false)
	MUX_CFG(DA850, MII_CRS,		3,	12,	15,	8,	false)
	MUX_CFG(DA850, MII_RXD_3,	3,	16,	15,	8,	false)
	MUX_CFG(DA850, MII_RXD_2,	3,	20,	15,	8,	false)
	MUX_CFG(DA850, MII_RXD_1,	3,	24,	15,	8,	false)
	MUX_CFG(DA850, MII_RXD_0,	3,	28,	15,	8,	false)
	MUX_CFG(DA850, MDIO_CLK,	4,	0,	15,	8,	false)
	MUX_CFG(DA850, MDIO_D,		4,	4,	15,	8,	false)
	MUX_CFG(DA850, RMII_TXD_0,	14,	12,	15,	8,	false)
	MUX_CFG(DA850, RMII_TXD_1,	14,	8,	15,	8,	false)
	MUX_CFG(DA850, RMII_TXEN,	14,	16,	15,	8,	false)
	MUX_CFG(DA850, RMII_CRS_DV,	15,	4,	15,	8,	false)
	MUX_CFG(DA850, RMII_RXD_0,	14,	24,	15,	8,	false)
	MUX_CFG(DA850, RMII_RXD_1,	14,	20,	15,	8,	false)
	MUX_CFG(DA850, RMII_RXER,	14,	28,	15,	8,	false)
	MUX_CFG(DA850, RMII_MHZ_50_CLK,	15,	0,	15,	0,	false)
	/* McASP function */
	MUX_CFG(DA850,	ACLKR,		0,	0,	15,	1,	false)
	MUX_CFG(DA850,	ACLKX,		0,	4,	15,	1,	false)
	MUX_CFG(DA850,	AFSR,		0,	8,	15,	1,	false)
	MUX_CFG(DA850,	AFSX,		0,	12,	15,	1,	false)
	MUX_CFG(DA850,	AHCLKR,		0,	16,	15,	1,	false)
	MUX_CFG(DA850,	AHCLKX,		0,	20,	15,	1,	false)
	MUX_CFG(DA850,	AMUTE,		0,	24,	15,	1,	false)
	MUX_CFG(DA850,	AXR_15,		1,	0,	15,	1,	false)
	MUX_CFG(DA850,	AXR_14,		1,	4,	15,	1,	false)
	MUX_CFG(DA850,	AXR_13,		1,	8,	15,	1,	false)
	MUX_CFG(DA850,	AXR_12,		1,	12,	15,	1,	false)
	MUX_CFG(DA850,	AXR_11,		1,	16,	15,	1,	false)
	MUX_CFG(DA850,	AXR_10,		1,	20,	15,	1,	false)
	MUX_CFG(DA850,	AXR_9,		1,	24,	15,	1,	false)
	MUX_CFG(DA850,	AXR_8,		1,	28,	15,	1,	false)
	MUX_CFG(DA850,	AXR_7,		2,	0,	15,	1,	false)
	MUX_CFG(DA850,	AXR_6,		2,	4,	15,	1,	false)
	MUX_CFG(DA850,	AXR_5,		2,	8,	15,	1,	false)
	MUX_CFG(DA850,	AXR_4,		2,	12,	15,	1,	false)
	MUX_CFG(DA850,	AXR_3,		2,	16,	15,	1,	false)
	MUX_CFG(DA850,	AXR_2,		2,	20,	15,	1,	false)
	MUX_CFG(DA850,	AXR_1,		2,	24,	15,	1,	false)
	MUX_CFG(DA850,	AXR_0,		2,	28,	15,	1,	false)
	/* LCD function */
	MUX_CFG(DA850, LCD_D_7,		16,	8,	15,	2,	false)
	MUX_CFG(DA850, LCD_D_6,		16,	12,	15,	2,	false)
	MUX_CFG(DA850, LCD_D_5,		16,	16,	15,	2,	false)
	MUX_CFG(DA850, LCD_D_4,		16,	20,	15,	2,	false)
	MUX_CFG(DA850, LCD_D_3,		16,	24,	15,	2,	false)
	MUX_CFG(DA850, LCD_D_2,		16,	28,	15,	2,	false)
	MUX_CFG(DA850, LCD_D_1,		17,	0,	15,	2,	false)
	MUX_CFG(DA850, LCD_D_0,		17,	4,	15,	2,	false)
	MUX_CFG(DA850, LCD_D_15,	17,	8,	15,	2,	false)
	MUX_CFG(DA850, LCD_D_14,	17,	12,	15,	2,	false)
	MUX_CFG(DA850, LCD_D_13,	17,	16,	15,	2,	false)
	MUX_CFG(DA850, LCD_D_12,	17,	20,	15,	2,	false)
	MUX_CFG(DA850, LCD_D_11,	17,	24,	15,	2,	false)
	MUX_CFG(DA850, LCD_D_10,	17,	28,	15,	2,	false)
	MUX_CFG(DA850, LCD_D_9,		18,	0,	15,	2,	false)
	MUX_CFG(DA850, LCD_D_8,		18,	4,	15,	2,	false)
	MUX_CFG(DA850, LCD_PCLK,	18,	24,	15,	2,	false)
	MUX_CFG(DA850, LCD_HSYNC,	19,	0,	15,	2,	false)
	MUX_CFG(DA850, LCD_VSYNC,	19,	4,	15,	2,	false)
	MUX_CFG(DA850, NLCD_AC_ENB_CS,	19,	24,	15,	2,	false)
	/* MMC/SD0 function */
	MUX_CFG(DA850, MMCSD0_DAT_0,	10,	8,	15,	2,	false)
	MUX_CFG(DA850, MMCSD0_DAT_1,	10,	12,	15,	2,	false)
	MUX_CFG(DA850, MMCSD0_DAT_2,	10,	16,	15,	2,	false)
	MUX_CFG(DA850, MMCSD0_DAT_3,	10,	20,	15,	2,	false)
	MUX_CFG(DA850, MMCSD0_CLK,	10,	0,	15,	2,	false)
	MUX_CFG(DA850, MMCSD0_CMD,	10,	4,	15,	2,	false)
	/* MMC/SD1 function */
	MUX_CFG(DA850, MMCSD1_DAT_0,	18,	8,	15,	2,	false)
	MUX_CFG(DA850, MMCSD1_DAT_1,	19,	16,	15,	2,	false)
	MUX_CFG(DA850, MMCSD1_DAT_2,	19,	12,	15,	2,	false)
	MUX_CFG(DA850, MMCSD1_DAT_3,	19,	8,	15,	2,	false)
	MUX_CFG(DA850, MMCSD1_CLK,	18,	12,	15,	2,	false)
	MUX_CFG(DA850, MMCSD1_CMD,	18,	16,	15,	2,	false)
	/* EMIF2.5/EMIFA function */
	MUX_CFG(DA850, EMA_D_7,		9,	0,	15,	1,	false)
	MUX_CFG(DA850, EMA_D_6,		9,	4,	15,	1,	false)
	MUX_CFG(DA850, EMA_D_5,		9,	8,	15,	1,	false)
	MUX_CFG(DA850, EMA_D_4,		9,	12,	15,	1,	false)
	MUX_CFG(DA850, EMA_D_3,		9,	16,	15,	1,	false)
	MUX_CFG(DA850, EMA_D_2,		9,	20,	15,	1,	false)
	MUX_CFG(DA850, EMA_D_1,		9,	24,	15,	1,	false)
	MUX_CFG(DA850, EMA_D_0,		9,	28,	15,	1,	false)
	MUX_CFG(DA850, EMA_A_1,		12,	24,	15,	1,	false)
	MUX_CFG(DA850, EMA_A_2,		12,	20,	15,	1,	false)
	MUX_CFG(DA850, NEMA_CS_3,	7,	4,	15,	1,	false)
	MUX_CFG(DA850, NEMA_CS_4,	7,	8,	15,	1,	false)
	MUX_CFG(DA850, NEMA_WE,		7,	16,	15,	1,	false)
	MUX_CFG(DA850, NEMA_OE,		7,	20,	15,	1,	false)
	MUX_CFG(DA850, EMA_A_0,		12,	28,	15,	1,	false)
	MUX_CFG(DA850, EMA_A_3,		12,	16,	15,	1,	false)
	MUX_CFG(DA850, EMA_A_4,		12,	12,	15,	1,	false)
	MUX_CFG(DA850, EMA_A_5,		12,	8,	15,	1,	false)
	MUX_CFG(DA850, EMA_A_6,		12,	4,	15,	1,	false)
	MUX_CFG(DA850, EMA_A_7,		12,	0,	15,	1,	false)
	MUX_CFG(DA850, EMA_A_8,		11,	28,	15,	1,	false)
	MUX_CFG(DA850, EMA_A_9,		11,	24,	15,	1,	false)
	MUX_CFG(DA850, EMA_A_10,	11,	20,	15,	1,	false)
	MUX_CFG(DA850, EMA_A_11,	11,	16,	15,	1,	false)
	MUX_CFG(DA850, EMA_A_12,	11,	12,	15,	1,	false)
	MUX_CFG(DA850, EMA_A_13,	11,	8,	15,	1,	false)
	MUX_CFG(DA850, EMA_A_14,	11,	4,	15,	1,	false)
	MUX_CFG(DA850, EMA_A_15,	11,	0,	15,	1,	false)
	MUX_CFG(DA850, EMA_A_16,	10,	28,	15,	1,	false)
	MUX_CFG(DA850, EMA_A_17,	10,	24,	15,	1,	false)
	MUX_CFG(DA850, EMA_A_18,	10,	20,	15,	1,	false)
	MUX_CFG(DA850, EMA_A_19,	10,	16,	15,	1,	false)
	MUX_CFG(DA850, EMA_A_20,	10,	12,	15,	1,	false)
	MUX_CFG(DA850, EMA_A_21,	10,	8,	15,	1,	false)
	MUX_CFG(DA850, EMA_A_22,	10,	4,	15,	1,	false)
	MUX_CFG(DA850, EMA_A_23,	10,	0,	15,	1,	false)
	MUX_CFG(DA850, EMA_D_8,		8,	28,	15,	1,	false)
	MUX_CFG(DA850, EMA_D_9,		8,	24,	15,	1,	false)
	MUX_CFG(DA850, EMA_D_10,	8,	20,	15,	1,	false)
	MUX_CFG(DA850, EMA_D_11,	8,	16,	15,	1,	false)
	MUX_CFG(DA850, EMA_D_12,	8,	12,	15,	1,	false)
	MUX_CFG(DA850, EMA_D_13,	8,	8,	15,	1,	false)
	MUX_CFG(DA850, EMA_D_14,	8,	4,	15,	1,	false)
	MUX_CFG(DA850, EMA_D_15,	8,	0,	15,	1,	false)
	MUX_CFG(DA850, EMA_BA_1,	5,	24,	15,	1,	false)
	MUX_CFG(DA850, EMA_CLK,		6,	0,	15,	1,	false)
	MUX_CFG(DA850, EMA_WAIT_1,	6,	24,	15,	1,	false)
	MUX_CFG(DA850, NEMA_CS_2,	7,	0,	15,	1,	false)
	/* GPIO function */
	MUX_CFG(DA850, GPIO2_4,		6,	12,	15,	8,	false)
	MUX_CFG(DA850, GPIO2_6,		6,	4,	15,	8,	false)
	MUX_CFG(DA850, GPIO2_8,		5,	28,	15,	8,	false)
	MUX_CFG(DA850, GPIO2_15,	5,	0,	15,	8,	false)
	MUX_CFG(DA850, GPIO3_12,	7,	12,	15,	8,	false)
	MUX_CFG(DA850, GPIO3_13,	7,	8,	15,	8,	false)
	MUX_CFG(DA850, GPIO4_0,		10,	28,	15,	8,	false)
	MUX_CFG(DA850, GPIO4_1,		10,	24,	15,	8,	false)
	MUX_CFG(DA850, GPIO6_9,		13,	24,	15,	8,	false)
	MUX_CFG(DA850, GPIO6_10,	13,	20,	15,	8,	false)
	MUX_CFG(DA850, GPIO6_13,	13,	8,	15,	8,	false)
	MUX_CFG(DA850, RTC_ALARM,	0,	28,	15,	2,	false)
	/* VPIF Capture */
	MUX_CFG(DA850, VPIF_DIN0,	15,	4,	15,	1,	false)
	MUX_CFG(DA850, VPIF_DIN1,	15,	0,	15,	1,	false)
	MUX_CFG(DA850, VPIF_DIN2,	14,	28,	15,	1,	false)
	MUX_CFG(DA850, VPIF_DIN3,	14,	24,	15,	1,	false)
	MUX_CFG(DA850, VPIF_DIN4,	14,	20,	15,	1,	false)
	MUX_CFG(DA850, VPIF_DIN5,	14,	16,	15,	1,	false)
	MUX_CFG(DA850, VPIF_DIN6,	14,	12,	15,	1,	false)
	MUX_CFG(DA850, VPIF_DIN7,	14,	8,	15,	1,	false)
	MUX_CFG(DA850, VPIF_DIN8,	16,	4,	15,	1,	false)
	MUX_CFG(DA850, VPIF_DIN9,	16,	0,	15,	1,	false)
	MUX_CFG(DA850, VPIF_DIN10,	15,	28,	15,	1,	false)
	MUX_CFG(DA850, VPIF_DIN11,	15,	24,	15,	1,	false)
	MUX_CFG(DA850, VPIF_DIN12,	15,	20,	15,	1,	false)
	MUX_CFG(DA850, VPIF_DIN13,	15,	16,	15,	1,	false)
	MUX_CFG(DA850, VPIF_DIN14,	15,	12,	15,	1,	false)
	MUX_CFG(DA850, VPIF_DIN15,	15,	8,	15,	1,	false)
	MUX_CFG(DA850, VPIF_CLKIN0,	14,	0,	15,	1,	false)
	MUX_CFG(DA850, VPIF_CLKIN1,	14,	4,	15,	1,	false)
	MUX_CFG(DA850, VPIF_CLKIN2,	19,	8,	15,	1,	false)
	MUX_CFG(DA850, VPIF_CLKIN3,	19,	16,	15,	1,	false)
	/* VPIF Display */
	MUX_CFG(DA850, VPIF_DOUT0,	17,	4,	15,	1,	false)
	MUX_CFG(DA850, VPIF_DOUT1,	17,	0,	15,	1,	false)
	MUX_CFG(DA850, VPIF_DOUT2,	16,	28,	15,	1,	false)
	MUX_CFG(DA850, VPIF_DOUT3,	16,	24,	15,	1,	false)
	MUX_CFG(DA850, VPIF_DOUT4,	16,	20,	15,	1,	false)
	MUX_CFG(DA850, VPIF_DOUT5,	16,	16,	15,	1,	false)
	MUX_CFG(DA850, VPIF_DOUT6,	16,	12,	15,	1,	false)
	MUX_CFG(DA850, VPIF_DOUT7,	16,	8,	15,	1,	false)
	MUX_CFG(DA850, VPIF_DOUT8,	18,	4,	15,	1,	false)
	MUX_CFG(DA850, VPIF_DOUT9,	18,	0,	15,	1,	false)
	MUX_CFG(DA850, VPIF_DOUT10,	17,	28,	15,	1,	false)
	MUX_CFG(DA850, VPIF_DOUT11,	17,	24,	15,	1,	false)
	MUX_CFG(DA850, VPIF_DOUT12,	17,	20,	15,	1,	false)
	MUX_CFG(DA850, VPIF_DOUT13,	17,	16,	15,	1,	false)
	MUX_CFG(DA850, VPIF_DOUT14,	17,	12,	15,	1,	false)
	MUX_CFG(DA850, VPIF_DOUT15,	17,	8,	15,	1,	false)
	MUX_CFG(DA850, VPIF_CLKO2,	19,	12,	15,	1,	false)
	MUX_CFG(DA850, VPIF_CLKO3,	19,	20,	15,	1,	false)
#endif
};

const short da850_i2c0_pins[] __initconst = {
	DA850_I2C0_SDA, DA850_I2C0_SCL,
	-1
};

const short da850_i2c1_pins[] __initconst = {
	DA850_I2C1_SCL, DA850_I2C1_SDA,
	-1
};

const short da850_lcdcntl_pins[] __initconst = {
	DA850_LCD_D_0, DA850_LCD_D_1, DA850_LCD_D_2, DA850_LCD_D_3,
	DA850_LCD_D_4, DA850_LCD_D_5, DA850_LCD_D_6, DA850_LCD_D_7,
	DA850_LCD_D_8, DA850_LCD_D_9, DA850_LCD_D_10, DA850_LCD_D_11,
	DA850_LCD_D_12, DA850_LCD_D_13, DA850_LCD_D_14, DA850_LCD_D_15,
	DA850_LCD_PCLK, DA850_LCD_HSYNC, DA850_LCD_VSYNC, DA850_NLCD_AC_ENB_CS,
	-1
};

const short da850_vpif_capture_pins[] __initdata = {
	DA850_VPIF_DIN0, DA850_VPIF_DIN1, DA850_VPIF_DIN2, DA850_VPIF_DIN3,
	DA850_VPIF_DIN4, DA850_VPIF_DIN5, DA850_VPIF_DIN6, DA850_VPIF_DIN7,
	DA850_VPIF_DIN8, DA850_VPIF_DIN9, DA850_VPIF_DIN10, DA850_VPIF_DIN11,
	DA850_VPIF_DIN12, DA850_VPIF_DIN13, DA850_VPIF_DIN14, DA850_VPIF_DIN15,
	DA850_VPIF_CLKIN0, DA850_VPIF_CLKIN1, DA850_VPIF_CLKIN2,
	DA850_VPIF_CLKIN3,
	-1
};

const short da850_vpif_display_pins[] __initdata = {
	DA850_VPIF_DOUT0, DA850_VPIF_DOUT1, DA850_VPIF_DOUT2, DA850_VPIF_DOUT3,
	DA850_VPIF_DOUT4, DA850_VPIF_DOUT5, DA850_VPIF_DOUT6, DA850_VPIF_DOUT7,
	DA850_VPIF_DOUT8, DA850_VPIF_DOUT9, DA850_VPIF_DOUT10,
	DA850_VPIF_DOUT11, DA850_VPIF_DOUT12, DA850_VPIF_DOUT13,
	DA850_VPIF_DOUT14, DA850_VPIF_DOUT15, DA850_VPIF_CLKO2,
	DA850_VPIF_CLKO3,
	-1
};

/* FIQ are pri 0-1; otherwise 2-7, with 7 lowest priority */
static u8 da850_default_priorities[DA850_N_CP_INTC_IRQ] = {
	[IRQ_DA8XX_COMMTX]		= 7,
	[IRQ_DA8XX_COMMRX]		= 7,
	[IRQ_DA8XX_NINT]		= 7,
	[IRQ_DA8XX_EVTOUT0]		= 7,
	[IRQ_DA8XX_EVTOUT1]		= 7,
	[IRQ_DA8XX_EVTOUT2]		= 7,
	[IRQ_DA8XX_EVTOUT3]		= 7,
	[IRQ_DA8XX_EVTOUT4]		= 7,
	[IRQ_DA8XX_EVTOUT5]		= 7,
	[IRQ_DA8XX_EVTOUT6]		= 7,
	[IRQ_DA8XX_EVTOUT7]		= 7,
	[IRQ_DA8XX_CCINT0]		= 7,
	[IRQ_DA8XX_CCERRINT]		= 7,
	[IRQ_DA8XX_TCERRINT0]		= 7,
	[IRQ_DA8XX_AEMIFINT]		= 7,
	[IRQ_DA8XX_I2CINT0]		= 7,
	[IRQ_DA8XX_MMCSDINT0]		= 7,
	[IRQ_DA8XX_MMCSDINT1]		= 7,
	[IRQ_DA8XX_ALLINT0]		= 7,
	[IRQ_DA8XX_RTC]			= 7,
	[IRQ_DA8XX_SPINT0]		= 7,
	[IRQ_DA8XX_TINT12_0]		= 7,
	[IRQ_DA8XX_TINT34_0]		= 7,
	[IRQ_DA8XX_TINT12_1]		= 7,
	[IRQ_DA8XX_TINT34_1]		= 7,
	[IRQ_DA8XX_UARTINT0]		= 7,
	[IRQ_DA8XX_KEYMGRINT]		= 7,
	[IRQ_DA850_MPUADDRERR0]		= 7,
	[IRQ_DA8XX_CHIPINT0]		= 7,
	[IRQ_DA8XX_CHIPINT1]		= 7,
	[IRQ_DA8XX_CHIPINT2]		= 7,
	[IRQ_DA8XX_CHIPINT3]		= 7,
	[IRQ_DA8XX_TCERRINT1]		= 7,
	[IRQ_DA8XX_C0_RX_THRESH_PULSE]	= 7,
	[IRQ_DA8XX_C0_RX_PULSE]		= 7,
	[IRQ_DA8XX_C0_TX_PULSE]		= 7,
	[IRQ_DA8XX_C0_MISC_PULSE]	= 7,
	[IRQ_DA8XX_C1_RX_THRESH_PULSE]	= 7,
	[IRQ_DA8XX_C1_RX_PULSE]		= 7,
	[IRQ_DA8XX_C1_TX_PULSE]		= 7,
	[IRQ_DA8XX_C1_MISC_PULSE]	= 7,
	[IRQ_DA8XX_MEMERR]		= 7,
	[IRQ_DA8XX_GPIO0]		= 7,
	[IRQ_DA8XX_GPIO1]		= 7,
	[IRQ_DA8XX_GPIO2]		= 7,
	[IRQ_DA8XX_GPIO3]		= 7,
	[IRQ_DA8XX_GPIO4]		= 7,
	[IRQ_DA8XX_GPIO5]		= 7,
	[IRQ_DA8XX_GPIO6]		= 7,
	[IRQ_DA8XX_GPIO7]		= 7,
	[IRQ_DA8XX_GPIO8]		= 7,
	[IRQ_DA8XX_I2CINT1]		= 7,
	[IRQ_DA8XX_LCDINT]		= 7,
	[IRQ_DA8XX_UARTINT1]		= 7,
	[IRQ_DA8XX_MCASPINT]		= 7,
	[IRQ_DA8XX_ALLINT1]		= 7,
	[IRQ_DA8XX_SPINT1]		= 7,
	[IRQ_DA8XX_UHPI_INT1]		= 7,
	[IRQ_DA8XX_USB_INT]		= 7,
	[IRQ_DA8XX_IRQN]		= 7,
	[IRQ_DA8XX_RWAKEUP]		= 7,
	[IRQ_DA8XX_UARTINT2]		= 7,
	[IRQ_DA8XX_DFTSSINT]		= 7,
	[IRQ_DA8XX_EHRPWM0]		= 7,
	[IRQ_DA8XX_EHRPWM0TZ]		= 7,
	[IRQ_DA8XX_EHRPWM1]		= 7,
	[IRQ_DA8XX_EHRPWM1TZ]		= 7,
	[IRQ_DA850_SATAINT]		= 7,
	[IRQ_DA850_TINTALL_2]		= 7,
	[IRQ_DA8XX_ECAP0]		= 7,
	[IRQ_DA8XX_ECAP1]		= 7,
	[IRQ_DA8XX_ECAP2]		= 7,
	[IRQ_DA850_MMCSDINT0_1]		= 7,
	[IRQ_DA850_MMCSDINT1_1]		= 7,
	[IRQ_DA850_T12CMPINT0_2]	= 7,
	[IRQ_DA850_T12CMPINT1_2]	= 7,
	[IRQ_DA850_T12CMPINT2_2]	= 7,
	[IRQ_DA850_T12CMPINT3_2]	= 7,
	[IRQ_DA850_T12CMPINT4_2]	= 7,
	[IRQ_DA850_T12CMPINT5_2]	= 7,
	[IRQ_DA850_T12CMPINT6_2]	= 7,
	[IRQ_DA850_T12CMPINT7_2]	= 7,
	[IRQ_DA850_T12CMPINT0_3]	= 7,
	[IRQ_DA850_T12CMPINT1_3]	= 7,
	[IRQ_DA850_T12CMPINT2_3]	= 7,
	[IRQ_DA850_T12CMPINT3_3]	= 7,
	[IRQ_DA850_T12CMPINT4_3]	= 7,
	[IRQ_DA850_T12CMPINT5_3]	= 7,
	[IRQ_DA850_T12CMPINT6_3]	= 7,
	[IRQ_DA850_T12CMPINT7_3]	= 7,
	[IRQ_DA850_RPIINT]		= 7,
	[IRQ_DA850_VPIFINT]		= 7,
	[IRQ_DA850_CCINT1]		= 7,
	[IRQ_DA850_CCERRINT1]		= 7,
	[IRQ_DA850_TCERRINT2]		= 7,
	[IRQ_DA850_TINTALL_3]		= 7,
	[IRQ_DA850_MCBSP0RINT]		= 7,
	[IRQ_DA850_MCBSP0XINT]		= 7,
	[IRQ_DA850_MCBSP1RINT]		= 7,
	[IRQ_DA850_MCBSP1XINT]		= 7,
	[IRQ_DA8XX_ARMCLKSTOPREQ]	= 7,
};

static struct map_desc da850_io_desc[] = {
	{
		.virtual	= IO_VIRT,
		.pfn		= __phys_to_pfn(IO_PHYS),
		.length		= IO_SIZE,
		.type		= MT_DEVICE
	},
	{
		.virtual	= DA8XX_CP_INTC_VIRT,
		.pfn		= __phys_to_pfn(DA8XX_CP_INTC_BASE),
		.length		= DA8XX_CP_INTC_SIZE,
		.type		= MT_DEVICE
	},
};

static u32 da850_psc_bases[] = { DA8XX_PSC0_BASE, DA8XX_PSC1_BASE };

/* Contents of JTAG ID register used to identify exact cpu type */
static struct davinci_id da850_ids[] = {
	{
		.variant	= 0x0,
		.part_no	= 0xb7d1,
		.manufacturer	= 0x017,	/* 0x02f >> 1 */
		.cpu_id		= DAVINCI_CPU_ID_DA850,
		.name		= "da850/omap-l138",
	},
	{
		.variant	= 0x1,
		.part_no	= 0xb7d1,
		.manufacturer	= 0x017,	/* 0x02f >> 1 */
		.cpu_id		= DAVINCI_CPU_ID_DA850,
		.name		= "da850/omap-l138/am18x",
	},
};

static struct davinci_timer_instance da850_timer_instance[4] = {
	{
		.base		= DA8XX_TIMER64P0_BASE,
		.bottom_irq	= IRQ_DA8XX_TINT12_0,
		.top_irq	= IRQ_DA8XX_TINT34_0,
	},
	{
		.base		= DA8XX_TIMER64P1_BASE,
		.bottom_irq	= IRQ_DA8XX_TINT12_1,
		.top_irq	= IRQ_DA8XX_TINT34_1,
	},
	{
		.base		= DA850_TIMER64P2_BASE,
		.bottom_irq	= IRQ_DA850_TINT12_2,
		.top_irq	= IRQ_DA850_TINT34_2,
	},
	{
		.base		= DA850_TIMER64P3_BASE,
		.bottom_irq	= IRQ_DA850_TINT12_3,
		.top_irq	= IRQ_DA850_TINT34_3,
	},
};

/*
 * T0_BOT: Timer 0, bottom		: Used for clock_event
 * T0_TOP: Timer 0, top			: Used for clocksource
 * T1_BOT, T1_TOP: Timer 1, bottom & top: Used for watchdog timer
 */
static struct davinci_timer_info da850_timer_info = {
	.timers		= da850_timer_instance,
	.clockevent_id	= T0_BOT,
	.clocksource_id	= T0_TOP,
};

static void da850_set_async3_src(int pllnum)
{
	struct clk *clk, *newparent = pllnum ? &pll1_sysclk2 : &pll0_sysclk2;
	struct clk_lookup *c;
	unsigned int v;
	int ret;

	for (c = da850_clks; c->clk; c++) {
		clk = c->clk;
		if (clk->flags & DA850_CLK_ASYNC3) {
			ret = clk_set_parent(clk, newparent);
			WARN(ret, "DA850: unable to re-parent clock %s",
								clk->name);
		}
       }

	v = __raw_readl(DA8XX_SYSCFG0_VIRT(DA8XX_CFGCHIP3_REG));
	if (pllnum)
		v |= CFGCHIP3_ASYNC3_CLKSRC;
	else
		v &= ~CFGCHIP3_ASYNC3_CLKSRC;
	__raw_writel(v, DA8XX_SYSCFG0_VIRT(DA8XX_CFGCHIP3_REG));
}

#ifdef CONFIG_CPU_FREQ
/*
 * Notes:
 * According to the TRM, minimum PLLM results in maximum power savings.
 * The OPP definitions below should keep the PLLM as low as possible.
 *
 * The output of the PLLM must be between 300 to 600 MHz.
 */
struct da850_opp {
	unsigned int	freq;	/* in KHz */
	unsigned int	prediv;
	unsigned int	mult;
	unsigned int	postdiv;
	unsigned int	cvdd_min; /* in uV */
	unsigned int	cvdd_max; /* in uV */
};

static const struct da850_opp da850_opp_456 = {
	.freq		= 456000,
	.prediv		= 1,
	.mult		= 19,
	.postdiv	= 1,
	.cvdd_min	= 1300000,
	.cvdd_max	= 1350000,
};

static const struct da850_opp da850_opp_408 = {
	.freq		= 408000,
	.prediv		= 1,
	.mult		= 17,
	.postdiv	= 1,
	.cvdd_min	= 1300000,
	.cvdd_max	= 1350000,
};

static const struct da850_opp da850_opp_372 = {
	.freq		= 372000,
	.prediv		= 2,
	.mult		= 31,
	.postdiv	= 1,
	.cvdd_min	= 1200000,
	.cvdd_max	= 1320000,
};

static const struct da850_opp da850_opp_300 = {
	.freq		= 300000,
	.prediv		= 1,
	.mult		= 25,
	.postdiv	= 2,
	.cvdd_min	= 1200000,
	.cvdd_max	= 1320000,
};

static const struct da850_opp da850_opp_200 = {
	.freq		= 200000,
	.prediv		= 1,
	.mult		= 25,
	.postdiv	= 3,
	.cvdd_min	= 1100000,
	.cvdd_max	= 1160000,
};

static const struct da850_opp da850_opp_96 = {
	.freq		= 96000,
	.prediv		= 1,
	.mult		= 20,
	.postdiv	= 5,
	.cvdd_min	= 1000000,
	.cvdd_max	= 1050000,
};

#define OPP(freq) 		\
	{				\
		.driver_data = (unsigned int) &da850_opp_##freq,	\
		.frequency = freq * 1000, \
	}

static struct cpufreq_frequency_table da850_freq_table[] = {
	OPP(456),
	OPP(408),
	OPP(372),
	OPP(300),
	OPP(200),
	OPP(96),
	{
		.driver_data		= 0,
		.frequency	= CPUFREQ_TABLE_END,
	},
};

#ifdef CONFIG_REGULATOR
static int da850_set_voltage(unsigned int index);
static int da850_regulator_init(void);
#endif

static struct davinci_cpufreq_config cpufreq_info = {
	.freq_table = da850_freq_table,
#ifdef CONFIG_REGULATOR
	.init = da850_regulator_init,
	.set_voltage = da850_set_voltage,
#endif
};

#ifdef CONFIG_REGULATOR
static struct regulator *cvdd;

static int da850_set_voltage(unsigned int index)
{
	struct da850_opp *opp;

	if (!cvdd)
		return -ENODEV;

	opp = (struct da850_opp *) cpufreq_info.freq_table[index].driver_data;

	return regulator_set_voltage(cvdd, opp->cvdd_min, opp->cvdd_max);
}

static int da850_regulator_init(void)
{
	cvdd = regulator_get(NULL, "cvdd");
	if (WARN(IS_ERR(cvdd), "Unable to obtain voltage regulator for CVDD;"
					" voltage scaling unsupported\n")) {
		return PTR_ERR(cvdd);
	}

	return 0;
}
#endif

static struct platform_device da850_cpufreq_device = {
	.name			= "cpufreq-davinci",
	.dev = {
		.platform_data	= &cpufreq_info,
	},
	.id = -1,
};

unsigned int da850_max_speed = 300000;

int da850_register_cpufreq(char *async_clk)
{
	int i;

	/* cpufreq driver can help keep an "async" clock constant */
	if (async_clk)
		clk_add_alias("async", da850_cpufreq_device.name,
							async_clk, NULL);
	for (i = 0; i < ARRAY_SIZE(da850_freq_table); i++) {
		if (da850_freq_table[i].frequency <= da850_max_speed) {
			cpufreq_info.freq_table = &da850_freq_table[i];
			break;
		}
	}

	return platform_device_register(&da850_cpufreq_device);
}

static int da850_round_armrate(struct clk *clk, unsigned long rate)
{
	int i, ret = 0, diff;
	unsigned int best = (unsigned int) -1;
	struct cpufreq_frequency_table *table = cpufreq_info.freq_table;

	rate /= 1000; /* convert to kHz */

	for (i = 0; table[i].frequency != CPUFREQ_TABLE_END; i++) {
		diff = table[i].frequency - rate;
		if (diff < 0)
			diff = -diff;

		if (diff < best) {
			best = diff;
			ret = table[i].frequency;
		}
	}

	return ret * 1000;
}

static int da850_set_armrate(struct clk *clk, unsigned long index)
{
	struct clk *pllclk = &pll0_clk;

	return clk_set_rate(pllclk, index);
}

static int da850_set_pll0rate(struct clk *clk, unsigned long index)
{
	unsigned int prediv, mult, postdiv;
	struct da850_opp *opp;
	struct pll_data *pll = clk->pll_data;
	int ret;

	opp = (struct da850_opp *) cpufreq_info.freq_table[index].driver_data;
	prediv = opp->prediv;
	mult = opp->mult;
	postdiv = opp->postdiv;

	ret = davinci_set_pllrate(pll, prediv, mult, postdiv);
	if (WARN_ON(ret))
		return ret;

	return 0;
}
#else
int __init da850_register_cpufreq(char *async_clk)
{
	return 0;
}

static int da850_set_armrate(struct clk *clk, unsigned long rate)
{
	return -EINVAL;
}

static int da850_set_pll0rate(struct clk *clk, unsigned long armrate)
{
	return -EINVAL;
}

static int da850_round_armrate(struct clk *clk, unsigned long rate)
{
	return clk->rate;
}
#endif

int __init da850_register_pm(struct platform_device *pdev)
{
	int ret;
	struct davinci_pm_config *pdata = pdev->dev.platform_data;

	ret = davinci_cfg_reg(DA850_RTC_ALARM);
	if (ret)
		return ret;

	pdata->ddr2_ctlr_base = da8xx_get_mem_ctlr();
	pdata->deepsleep_reg = DA8XX_SYSCFG1_VIRT(DA8XX_DEEPSLEEP_REG);
	pdata->ddrpsc_num = DA8XX_LPSC1_EMIF3C;

	pdata->cpupll_reg_base = ioremap(DA8XX_PLL0_BASE, SZ_4K);
	if (!pdata->cpupll_reg_base)
		return -ENOMEM;

	pdata->ddrpll_reg_base = ioremap(DA850_PLL1_BASE, SZ_4K);
	if (!pdata->ddrpll_reg_base) {
		ret = -ENOMEM;
		goto no_ddrpll_mem;
	}

	pdata->ddrpsc_reg_base = ioremap(DA8XX_PSC1_BASE, SZ_4K);
	if (!pdata->ddrpsc_reg_base) {
		ret = -ENOMEM;
		goto no_ddrpsc_mem;
	}

	return platform_device_register(pdev);

no_ddrpsc_mem:
	iounmap(pdata->ddrpll_reg_base);
no_ddrpll_mem:
	iounmap(pdata->cpupll_reg_base);
	return ret;
}

/* VPIF resource, platform data */
static u64 da850_vpif_dma_mask = DMA_BIT_MASK(32);

static struct resource da850_vpif_resource[] = {
	{
		.start = DA8XX_VPIF_BASE,
		.end   = DA8XX_VPIF_BASE + 0xfff,
		.flags = IORESOURCE_MEM,
	}
};

static struct platform_device da850_vpif_dev = {
	.name		= "vpif",
	.id		= -1,
	.dev		= {
		.dma_mask		= &da850_vpif_dma_mask,
		.coherent_dma_mask	= DMA_BIT_MASK(32),
	},
	.resource	= da850_vpif_resource,
	.num_resources	= ARRAY_SIZE(da850_vpif_resource),
};

static struct resource da850_vpif_display_resource[] = {
	{
		.start = IRQ_DA850_VPIFINT,
		.end   = IRQ_DA850_VPIFINT,
		.flags = IORESOURCE_IRQ,
	},
};

static struct platform_device da850_vpif_display_dev = {
	.name		= "vpif_display",
	.id		= -1,
	.dev		= {
		.dma_mask		= &da850_vpif_dma_mask,
		.coherent_dma_mask	= DMA_BIT_MASK(32),
	},
	.resource       = da850_vpif_display_resource,
	.num_resources  = ARRAY_SIZE(da850_vpif_display_resource),
};

static struct resource da850_vpif_capture_resource[] = {
	{
		.start = IRQ_DA850_VPIFINT,
		.end   = IRQ_DA850_VPIFINT,
		.flags = IORESOURCE_IRQ,
	},
	{
		.start = IRQ_DA850_VPIFINT,
		.end   = IRQ_DA850_VPIFINT,
		.flags = IORESOURCE_IRQ,
	},
};

static struct platform_device da850_vpif_capture_dev = {
	.name		= "vpif_capture",
	.id		= -1,
	.dev		= {
		.dma_mask		= &da850_vpif_dma_mask,
		.coherent_dma_mask	= DMA_BIT_MASK(32),
	},
	.resource       = da850_vpif_capture_resource,
	.num_resources  = ARRAY_SIZE(da850_vpif_capture_resource),
};

int __init da850_register_vpif(void)
{
	return platform_device_register(&da850_vpif_dev);
}

int __init da850_register_vpif_display(struct vpif_display_config
						*display_config)
{
	da850_vpif_display_dev.dev.platform_data = display_config;
	return platform_device_register(&da850_vpif_display_dev);
}

int __init da850_register_vpif_capture(struct vpif_capture_config
							*capture_config)
{
	da850_vpif_capture_dev.dev.platform_data = capture_config;
	return platform_device_register(&da850_vpif_capture_dev);
}

static struct davinci_gpio_platform_data da850_gpio_platform_data = {
	.ngpio = 144,
	.intc_irq_num = DA850_N_CP_INTC_IRQ,
};

int __init da850_register_gpio(void)
{
	return da8xx_register_gpio(&da850_gpio_platform_data);
}

static struct davinci_soc_info davinci_soc_info_da850 = {
	.io_desc		= da850_io_desc,
	.io_desc_num		= ARRAY_SIZE(da850_io_desc),
	.jtag_id_reg		= DA8XX_SYSCFG0_BASE + DA8XX_JTAG_ID_REG,
	.ids			= da850_ids,
	.ids_num		= ARRAY_SIZE(da850_ids),
	.cpu_clks		= da850_clks,
	.psc_bases		= da850_psc_bases,
	.psc_bases_num		= ARRAY_SIZE(da850_psc_bases),
	.pinmux_base		= DA8XX_SYSCFG0_BASE + 0x120,
	.pinmux_pins		= da850_pins,
	.pinmux_pins_num	= ARRAY_SIZE(da850_pins),
	.intc_base		= DA8XX_CP_INTC_BASE,
	.intc_type		= DAVINCI_INTC_TYPE_CP_INTC,
	.intc_irq_prios		= da850_default_priorities,
	.intc_irq_num		= DA850_N_CP_INTC_IRQ,
	.timer_info		= &da850_timer_info,
<<<<<<< HEAD
	.gpio_type		= GPIO_TYPE_DAVINCI,
	.gpio_base		= DA8XX_GPIO_BASE,
	.gpio_num		= 144,
	.gpio_irq		= IRQ_DA8XX_GPIO0,
=======
>>>>>>> d8ec26d7
	.emac_pdata		= &da8xx_emac_pdata,
	.sram_dma		= DA8XX_SHARED_RAM_BASE,
	.sram_len		= SZ_128K,
};

void __init da850_init(void)
{
	unsigned int v;

	davinci_common_init(&davinci_soc_info_da850);

	da8xx_syscfg0_base = ioremap(DA8XX_SYSCFG0_BASE, SZ_4K);
	if (WARN(!da8xx_syscfg0_base, "Unable to map syscfg0 module"))
		return;

	da8xx_syscfg1_base = ioremap(DA8XX_SYSCFG1_BASE, SZ_4K);
	if (WARN(!da8xx_syscfg1_base, "Unable to map syscfg1 module"))
		return;

	/*
	 * Move the clock source of Async3 domain to PLL1 SYSCLK2.
	 * This helps keeping the peripherals on this domain insulated
	 * from CPU frequency changes caused by DVFS. The firmware sets
	 * both PLL0 and PLL1 to the same frequency so, there should not
	 * be any noticeable change even in non-DVFS use cases.
	 */
	da850_set_async3_src(1);

	/* Unlock writing to PLL0 registers */
	v = __raw_readl(DA8XX_SYSCFG0_VIRT(DA8XX_CFGCHIP0_REG));
	v &= ~CFGCHIP0_PLL_MASTER_LOCK;
	__raw_writel(v, DA8XX_SYSCFG0_VIRT(DA8XX_CFGCHIP0_REG));

	/* Unlock writing to PLL1 registers */
	v = __raw_readl(DA8XX_SYSCFG0_VIRT(DA8XX_CFGCHIP3_REG));
	v &= ~CFGCHIP3_PLL1_MASTER_LOCK;
	__raw_writel(v, DA8XX_SYSCFG0_VIRT(DA8XX_CFGCHIP3_REG));
}<|MERGE_RESOLUTION|>--- conflicted
+++ resolved
@@ -1308,13 +1308,6 @@
 	.intc_irq_prios		= da850_default_priorities,
 	.intc_irq_num		= DA850_N_CP_INTC_IRQ,
 	.timer_info		= &da850_timer_info,
-<<<<<<< HEAD
-	.gpio_type		= GPIO_TYPE_DAVINCI,
-	.gpio_base		= DA8XX_GPIO_BASE,
-	.gpio_num		= 144,
-	.gpio_irq		= IRQ_DA8XX_GPIO0,
-=======
->>>>>>> d8ec26d7
 	.emac_pdata		= &da8xx_emac_pdata,
 	.sram_dma		= DA8XX_SHARED_RAM_BASE,
 	.sram_len		= SZ_128K,
