/*
 * linux/arch/arm/mach-at91/clock.c
 *
 * Copyright (C) 2005 David Brownell
 * Copyright (C) 2005 Ivan Kokshaysky
 *
 * This program is free software; you can redistribute it and/or modify
 * it under the terms of the GNU General Public License as published by
 * the Free Software Foundation; either version 2 of the License, or
 * (at your option) any later version.
 */

#include <linux/module.h>
#include <linux/kernel.h>
#include <linux/init.h>
#include <linux/fs.h>
#include <linux/debugfs.h>
#include <linux/seq_file.h>
#include <linux/list.h>
#include <linux/errno.h>
#include <linux/err.h>
#include <linux/spinlock.h>
#include <linux/delay.h>
#include <linux/clk.h>
#include <linux/io.h>
#include <linux/of_address.h>

#include <mach/hardware.h>
#include <mach/at91_pmc.h>
#include <mach/cpu.h>

#include <asm/proc-fns.h>

#include "clock.h"
#include "generic.h"

void __iomem *at91_pmc_base;

/*
 * There's a lot more which can be done with clocks, including cpufreq
 * integration, slow clock mode support (for system suspend), letting
 * PLLB be used at other rates (on boards that don't need USB), etc.
 */

#define clk_is_primary(x)	((x)->type & CLK_TYPE_PRIMARY)
#define clk_is_programmable(x)	((x)->type & CLK_TYPE_PROGRAMMABLE)
#define clk_is_peripheral(x)	((x)->type & CLK_TYPE_PERIPHERAL)
#define clk_is_sys(x)		((x)->type & CLK_TYPE_SYSTEM)


/*
 * Chips have some kind of clocks : group them by functionality
 */
#define cpu_has_utmi()		(  cpu_is_at91sam9rl() \
				|| cpu_is_at91sam9g45() \
				|| cpu_is_at91sam9x5())

#define cpu_has_800M_plla()	(  cpu_is_at91sam9g20() \
				|| cpu_is_at91sam9g45() \
				|| cpu_is_at91sam9x5())

#define cpu_has_300M_plla()	(cpu_is_at91sam9g10())

#define cpu_has_pllb()		(!(cpu_is_at91sam9rl() \
				|| cpu_is_at91sam9g45() \
				|| cpu_is_at91sam9x5()))

#define cpu_has_upll()		(cpu_is_at91sam9g45() \
				|| cpu_is_at91sam9x5())

/* USB host HS & FS */
#define cpu_has_uhp()		(!cpu_is_at91sam9rl())

/* USB device FS only */
#define cpu_has_udpfs()		(!(cpu_is_at91sam9rl() \
				|| cpu_is_at91sam9g45() \
				|| cpu_is_at91sam9x5()))

#define cpu_has_plladiv2()	(cpu_is_at91sam9g45() \
				|| cpu_is_at91sam9x5())

#define cpu_has_mdiv3()		(cpu_is_at91sam9g45() \
				|| cpu_is_at91sam9x5())

#define cpu_has_alt_prescaler()	(cpu_is_at91sam9x5())

static LIST_HEAD(clocks);
static DEFINE_SPINLOCK(clk_lock);

static u32 at91_pllb_usb_init;

/*
 * Four primary clock sources:  two crystal oscillators (32K, main), and
 * two PLLs.  PLLA usually runs the master clock; and PLLB must run at
 * 48 MHz (unless no USB function clocks are needed).  The main clock and
 * both PLLs are turned off to run in "slow clock mode" (system suspend).
 */
static struct clk clk32k = {
	.name		= "clk32k",
	.rate_hz	= AT91_SLOW_CLOCK,
	.users		= 1,		/* always on */
	.id		= 0,
	.type		= CLK_TYPE_PRIMARY,
};
static struct clk main_clk = {
	.name		= "main",
	.pmc_mask	= AT91_PMC_MOSCS,	/* in PMC_SR */
	.id		= 1,
	.type		= CLK_TYPE_PRIMARY,
};
static struct clk plla = {
	.name		= "plla",
	.parent		= &main_clk,
	.pmc_mask	= AT91_PMC_LOCKA,	/* in PMC_SR */
	.id		= 2,
	.type		= CLK_TYPE_PRIMARY | CLK_TYPE_PLL,
};

static void pllb_mode(struct clk *clk, int is_on)
{
	u32	value;

	if (is_on) {
		is_on = AT91_PMC_LOCKB;
		value = at91_pllb_usb_init;
	} else
		value = 0;

	// REVISIT: Add work-around for AT91RM9200 Errata #26 ?
	at91_pmc_write(AT91_CKGR_PLLBR, value);

	do {
		cpu_relax();
	} while ((at91_pmc_read(AT91_PMC_SR) & AT91_PMC_LOCKB) != is_on);
}

static struct clk pllb = {
	.name		= "pllb",
	.parent		= &main_clk,
	.pmc_mask	= AT91_PMC_LOCKB,	/* in PMC_SR */
	.mode		= pllb_mode,
	.id		= 3,
	.type		= CLK_TYPE_PRIMARY | CLK_TYPE_PLL,
};

static void pmc_sys_mode(struct clk *clk, int is_on)
{
	if (is_on)
		at91_pmc_write(AT91_PMC_SCER, clk->pmc_mask);
	else
		at91_pmc_write(AT91_PMC_SCDR, clk->pmc_mask);
}

static void pmc_uckr_mode(struct clk *clk, int is_on)
{
	unsigned int uckr = at91_pmc_read(AT91_CKGR_UCKR);

	if (is_on) {
		is_on = AT91_PMC_LOCKU;
		at91_pmc_write(AT91_CKGR_UCKR, uckr | clk->pmc_mask);
	} else
		at91_pmc_write(AT91_CKGR_UCKR, uckr & ~(clk->pmc_mask));

	do {
		cpu_relax();
	} while ((at91_pmc_read(AT91_PMC_SR) & AT91_PMC_LOCKU) != is_on);
}

/* USB function clocks (PLLB must be 48 MHz) */
static struct clk udpck = {
	.name		= "udpck",
	.parent		= &pllb,
	.mode		= pmc_sys_mode,
};
struct clk utmi_clk = {
	.name		= "utmi_clk",
	.parent		= &main_clk,
	.pmc_mask	= AT91_PMC_UPLLEN,	/* in CKGR_UCKR */
	.mode		= pmc_uckr_mode,
	.type		= CLK_TYPE_PLL,
};
static struct clk uhpck = {
	.name		= "uhpck",
	/*.parent		= ... we choose parent at runtime */
	.mode		= pmc_sys_mode,
};


/*
 * The master clock is divided from the CPU clock (by 1-4).  It's used for
 * memory, interfaces to on-chip peripherals, the AIC, and sometimes more
 * (e.g baud rate generation).  It's sourced from one of the primary clocks.
 */
struct clk mck = {
	.name		= "mck",
	.pmc_mask	= AT91_PMC_MCKRDY,	/* in PMC_SR */
};

static void pmc_periph_mode(struct clk *clk, int is_on)
{
	if (is_on)
		at91_pmc_write(AT91_PMC_PCER, clk->pmc_mask);
	else
		at91_pmc_write(AT91_PMC_PCDR, clk->pmc_mask);
}

static struct clk __init *at91_css_to_clk(unsigned long css)
{
	switch (css) {
		case AT91_PMC_CSS_SLOW:
			return &clk32k;
		case AT91_PMC_CSS_MAIN:
			return &main_clk;
		case AT91_PMC_CSS_PLLA:
			return &plla;
		case AT91_PMC_CSS_PLLB:
			if (cpu_has_upll())
				/* CSS_PLLB == CSS_UPLL */
				return &utmi_clk;
			else if (cpu_has_pllb())
				return &pllb;
			break;
		/* alternate PMC: can use master clock */
		case AT91_PMC_CSS_MASTER:
			return &mck;
	}

	return NULL;
}

static int pmc_prescaler_divider(u32 reg)
{
	if (cpu_has_alt_prescaler()) {
		return 1 << ((reg & AT91_PMC_ALT_PRES) >> PMC_ALT_PRES_OFFSET);
	} else {
		return 1 << ((reg & AT91_PMC_PRES) >> PMC_PRES_OFFSET);
	}
}

static void __clk_enable(struct clk *clk)
{
	if (clk->parent)
		__clk_enable(clk->parent);
	if (clk->users++ == 0 && clk->mode)
		clk->mode(clk, 1);
}

int clk_enable(struct clk *clk)
{
	unsigned long	flags;

	spin_lock_irqsave(&clk_lock, flags);
	__clk_enable(clk);
	spin_unlock_irqrestore(&clk_lock, flags);
	return 0;
}
EXPORT_SYMBOL(clk_enable);

static void __clk_disable(struct clk *clk)
{
	BUG_ON(clk->users == 0);
	if (--clk->users == 0 && clk->mode)
		clk->mode(clk, 0);
	if (clk->parent)
		__clk_disable(clk->parent);
}

void clk_disable(struct clk *clk)
{
	unsigned long	flags;

	spin_lock_irqsave(&clk_lock, flags);
	__clk_disable(clk);
	spin_unlock_irqrestore(&clk_lock, flags);
}
EXPORT_SYMBOL(clk_disable);

unsigned long clk_get_rate(struct clk *clk)
{
	unsigned long	flags;
	unsigned long	rate;

	spin_lock_irqsave(&clk_lock, flags);
	for (;;) {
		rate = clk->rate_hz;
		if (rate || !clk->parent)
			break;
		clk = clk->parent;
	}
	spin_unlock_irqrestore(&clk_lock, flags);
	return rate;
}
EXPORT_SYMBOL(clk_get_rate);

/*------------------------------------------------------------------------*/

#ifdef CONFIG_AT91_PROGRAMMABLE_CLOCKS

/*
 * For now, only the programmable clocks support reparenting (MCK could
 * do this too, with care) or rate changing (the PLLs could do this too,
 * ditto MCK but that's more for cpufreq).  Drivers may reparent to get
 * a better rate match; we don't.
 */

long clk_round_rate(struct clk *clk, unsigned long rate)
{
	unsigned long	flags;
	unsigned	prescale;
	unsigned long	actual;
	unsigned long	prev = ULONG_MAX;

	if (!clk_is_programmable(clk))
		return -EINVAL;
	spin_lock_irqsave(&clk_lock, flags);

	actual = clk->parent->rate_hz;
	for (prescale = 0; prescale < 7; prescale++) {
		if (actual > rate)
			prev = actual;

		if (actual && actual <= rate) {
			if ((prev - rate) < (rate - actual)) {
				actual = prev;
				prescale--;
			}
			break;
		}
		actual >>= 1;
	}

	spin_unlock_irqrestore(&clk_lock, flags);
	return (prescale < 7) ? actual : -ENOENT;
}
EXPORT_SYMBOL(clk_round_rate);

int clk_set_rate(struct clk *clk, unsigned long rate)
{
	unsigned long	flags;
	unsigned	prescale;
	unsigned long	prescale_offset, css_mask;
	unsigned long	actual;

	if (!clk_is_programmable(clk))
		return -EINVAL;
	if (clk->users)
		return -EBUSY;

	if (cpu_has_alt_prescaler()) {
		prescale_offset = PMC_ALT_PRES_OFFSET;
		css_mask = AT91_PMC_ALT_PCKR_CSS;
	} else {
		prescale_offset = PMC_PRES_OFFSET;
		css_mask = AT91_PMC_CSS;
	}

	spin_lock_irqsave(&clk_lock, flags);

	actual = clk->parent->rate_hz;
	for (prescale = 0; prescale < 7; prescale++) {
		if (actual && actual <= rate) {
			u32	pckr;

			pckr = at91_pmc_read(AT91_PMC_PCKR(clk->id));
			pckr &= css_mask;	/* keep clock selection */
			pckr |= prescale << prescale_offset;
			at91_pmc_write(AT91_PMC_PCKR(clk->id), pckr);
			clk->rate_hz = actual;
			break;
		}
		actual >>= 1;
	}

	spin_unlock_irqrestore(&clk_lock, flags);
	return (prescale < 7) ? actual : -ENOENT;
}
EXPORT_SYMBOL(clk_set_rate);

struct clk *clk_get_parent(struct clk *clk)
{
	return clk->parent;
}
EXPORT_SYMBOL(clk_get_parent);

int clk_set_parent(struct clk *clk, struct clk *parent)
{
	unsigned long	flags;

	if (clk->users)
		return -EBUSY;
	if (!clk_is_primary(parent) || !clk_is_programmable(clk))
		return -EINVAL;

	if (cpu_is_at91sam9rl() && parent->id == AT91_PMC_CSS_PLLB)
		return -EINVAL;

	spin_lock_irqsave(&clk_lock, flags);

	clk->rate_hz = parent->rate_hz;
	clk->parent = parent;
	at91_pmc_write(AT91_PMC_PCKR(clk->id), parent->id);

	spin_unlock_irqrestore(&clk_lock, flags);
	return 0;
}
EXPORT_SYMBOL(clk_set_parent);

/* establish PCK0..PCKN parentage and rate */
static void __init init_programmable_clock(struct clk *clk)
{
	struct clk	*parent;
	u32		pckr;
	unsigned int	css_mask;
<<<<<<< HEAD

	if (cpu_has_alt_prescaler())
		css_mask = AT91_PMC_ALT_PCKR_CSS;
	else
		css_mask = AT91_PMC_CSS;

=======

	if (cpu_has_alt_prescaler())
		css_mask = AT91_PMC_ALT_PCKR_CSS;
	else
		css_mask = AT91_PMC_CSS;

>>>>>>> 7d1206bc
	pckr = at91_pmc_read(AT91_PMC_PCKR(clk->id));
	parent = at91_css_to_clk(pckr & css_mask);
	clk->parent = parent;
	clk->rate_hz = parent->rate_hz / pmc_prescaler_divider(pckr);
}

#endif	/* CONFIG_AT91_PROGRAMMABLE_CLOCKS */

/*------------------------------------------------------------------------*/

#ifdef CONFIG_DEBUG_FS

static int at91_clk_show(struct seq_file *s, void *unused)
{
	u32		scsr, pcsr, uckr = 0, sr;
	struct clk	*clk;

	scsr = at91_pmc_read(AT91_PMC_SCSR);
	pcsr = at91_pmc_read(AT91_PMC_PCSR);
	sr = at91_pmc_read(AT91_PMC_SR);
	seq_printf(s, "SCSR = %8x\n", scsr);
	seq_printf(s, "PCSR = %8x\n", pcsr);
	seq_printf(s, "MOR  = %8x\n", at91_pmc_read(AT91_CKGR_MOR));
	seq_printf(s, "MCFR = %8x\n", at91_pmc_read(AT91_CKGR_MCFR));
	seq_printf(s, "PLLA = %8x\n", at91_pmc_read(AT91_CKGR_PLLAR));
	if (cpu_has_pllb())
		seq_printf(s, "PLLB = %8x\n", at91_pmc_read(AT91_CKGR_PLLBR));
	if (cpu_has_utmi()) {
		uckr = at91_pmc_read(AT91_CKGR_UCKR);
		seq_printf(s, "UCKR = %8x\n", uckr);
	}
	seq_printf(s, "MCKR = %8x\n", at91_pmc_read(AT91_PMC_MCKR));
	if (cpu_has_upll())
		seq_printf(s, "USB  = %8x\n", at91_pmc_read(AT91_PMC_USB));
	seq_printf(s, "SR   = %8x\n", sr);

	seq_printf(s, "\n");

	list_for_each_entry(clk, &clocks, node) {
		char	*state;

		if (clk->mode == pmc_sys_mode)
			state = (scsr & clk->pmc_mask) ? "on" : "off";
		else if (clk->mode == pmc_periph_mode)
			state = (pcsr & clk->pmc_mask) ? "on" : "off";
		else if (clk->mode == pmc_uckr_mode)
			state = (uckr & clk->pmc_mask) ? "on" : "off";
		else if (clk->pmc_mask)
			state = (sr & clk->pmc_mask) ? "on" : "off";
		else if (clk == &clk32k || clk == &main_clk)
			state = "on";
		else
			state = "";

		seq_printf(s, "%-10s users=%2d %-3s %9ld Hz %s\n",
			clk->name, clk->users, state, clk_get_rate(clk),
			clk->parent ? clk->parent->name : "");
	}
	return 0;
}

static int at91_clk_open(struct inode *inode, struct file *file)
{
	return single_open(file, at91_clk_show, NULL);
}

static const struct file_operations at91_clk_operations = {
	.open		= at91_clk_open,
	.read		= seq_read,
	.llseek		= seq_lseek,
	.release	= single_release,
};

static int __init at91_clk_debugfs_init(void)
{
	/* /sys/kernel/debug/at91_clk */
	(void) debugfs_create_file("at91_clk", S_IFREG | S_IRUGO, NULL, NULL, &at91_clk_operations);

	return 0;
}
postcore_initcall(at91_clk_debugfs_init);

#endif

/*------------------------------------------------------------------------*/

/* Register a new clock */
static void __init at91_clk_add(struct clk *clk)
{
	list_add_tail(&clk->node, &clocks);

	clk->cl.con_id = clk->name;
	clk->cl.clk = clk;
	clkdev_add(&clk->cl);
}

int __init clk_register(struct clk *clk)
{
	if (clk_is_peripheral(clk)) {
		if (!clk->parent)
			clk->parent = &mck;
		clk->mode = pmc_periph_mode;
	}
	else if (clk_is_sys(clk)) {
		clk->parent = &mck;
		clk->mode = pmc_sys_mode;
	}
#ifdef CONFIG_AT91_PROGRAMMABLE_CLOCKS
	else if (clk_is_programmable(clk)) {
		clk->mode = pmc_sys_mode;
		init_programmable_clock(clk);
	}
#endif

	at91_clk_add(clk);

	return 0;
}

/*------------------------------------------------------------------------*/

static u32 __init at91_pll_rate(struct clk *pll, u32 freq, u32 reg)
{
	unsigned mul, div;

	div = reg & 0xff;
	mul = (reg >> 16) & 0x7ff;
	if (div && mul) {
		freq /= div;
		freq *= mul + 1;
	} else
		freq = 0;

	return freq;
}

static u32 __init at91_usb_rate(struct clk *pll, u32 freq, u32 reg)
{
	if (pll == &pllb && (reg & AT91_PMC_USB96M))
		return freq / 2;
	else
		return freq;
}

static unsigned __init at91_pll_calc(unsigned main_freq, unsigned out_freq)
{
	unsigned i, div = 0, mul = 0, diff = 1 << 30;
	unsigned ret = (out_freq > 155000000) ? 0xbe00 : 0x3e00;

	/* PLL output max 240 MHz (or 180 MHz per errata) */
	if (out_freq > 240000000)
		goto fail;

	for (i = 1; i < 256; i++) {
		int diff1;
		unsigned input, mul1;

		/*
		 * PLL input between 1MHz and 32MHz per spec, but lower
		 * frequences seem necessary in some cases so allow 100K.
		 * Warning: some newer products need 2MHz min.
		 */
		input = main_freq / i;
		if (cpu_is_at91sam9g20() && input < 2000000)
			continue;
		if (input < 100000)
			continue;
		if (input > 32000000)
			continue;

		mul1 = out_freq / input;
		if (cpu_is_at91sam9g20() && mul > 63)
			continue;
		if (mul1 > 2048)
			continue;
		if (mul1 < 2)
			goto fail;

		diff1 = out_freq - input * mul1;
		if (diff1 < 0)
			diff1 = -diff1;
		if (diff > diff1) {
			diff = diff1;
			div = i;
			mul = mul1;
			if (diff == 0)
				break;
		}
	}
	if (i == 256 && diff > (out_freq >> 5))
		goto fail;
	return ret | ((mul - 1) << 16) | div;
fail:
	return 0;
}

static struct clk *const standard_pmc_clocks[] __initdata = {
	/* four primary clocks */
	&clk32k,
	&main_clk,
	&plla,

	/* MCK */
	&mck
};

/* PLLB generated USB full speed clock init */
static void __init at91_pllb_usbfs_clock_init(unsigned long main_clock)
{
	/*
	 * USB clock init:  choose 48 MHz PLLB value,
	 * disable 48MHz clock during usb peripheral suspend.
	 *
	 * REVISIT:  assumes MCK doesn't derive from PLLB!
	 */
	uhpck.parent = &pllb;

	at91_pllb_usb_init = at91_pll_calc(main_clock, 48000000 * 2) | AT91_PMC_USB96M;
	pllb.rate_hz = at91_pll_rate(&pllb, main_clock, at91_pllb_usb_init);
	if (cpu_is_at91rm9200()) {
		uhpck.pmc_mask = AT91RM9200_PMC_UHP;
		udpck.pmc_mask = AT91RM9200_PMC_UDP;
		at91_pmc_write(AT91_PMC_SCER, AT91RM9200_PMC_MCKUDP);
	} else if (cpu_is_at91sam9260() || cpu_is_at91sam9261() ||
		   cpu_is_at91sam9263() || cpu_is_at91sam9g20() ||
		   cpu_is_at91sam9g10()) {
		uhpck.pmc_mask = AT91SAM926x_PMC_UHP;
		udpck.pmc_mask = AT91SAM926x_PMC_UDP;
	}
	at91_pmc_write(AT91_CKGR_PLLBR, 0);

	udpck.rate_hz = at91_usb_rate(&pllb, pllb.rate_hz, at91_pllb_usb_init);
	uhpck.rate_hz = at91_usb_rate(&pllb, pllb.rate_hz, at91_pllb_usb_init);
}

/* UPLL generated USB full speed clock init */
static void __init at91_upll_usbfs_clock_init(unsigned long main_clock)
{
	/*
	 * USB clock init: choose 480 MHz from UPLL,
	 */
	unsigned int usbr = AT91_PMC_USBS_UPLL;

	/* Setup divider by 10 to reach 48 MHz */
	usbr |= ((10 - 1) << 8) & AT91_PMC_OHCIUSBDIV;

	at91_pmc_write(AT91_PMC_USB, usbr);

	/* Now set uhpck values */
	uhpck.parent = &utmi_clk;
	uhpck.pmc_mask = AT91SAM926x_PMC_UHP;
	uhpck.rate_hz = utmi_clk.rate_hz;
	uhpck.rate_hz /= 1 + ((at91_pmc_read(AT91_PMC_USB) & AT91_PMC_OHCIUSBDIV) >> 8);
}

static int __init at91_pmc_init(unsigned long main_clock)
{
	unsigned tmp, freq, mckr;
	int i;
	int pll_overclock = false;

	at91_pmc_base = ioremap(AT91_PMC, 256);
	if (!at91_pmc_base)
		panic("Impossible to ioremap AT91_PMC 0x%x\n", AT91_PMC);

	/*
	 * When the bootloader initialized the main oscillator correctly,
	 * there's no problem using the cycle counter.  But if it didn't,
	 * or when using oscillator bypass mode, we must be told the speed
	 * of the main clock.
	 */
	if (!main_clock) {
		do {
			tmp = at91_pmc_read(AT91_CKGR_MCFR);
		} while (!(tmp & AT91_PMC_MAINRDY));
		main_clock = (tmp & AT91_PMC_MAINF) * (AT91_SLOW_CLOCK / 16);
	}
	main_clk.rate_hz = main_clock;

	/* report if PLLA is more than mildly overclocked */
	plla.rate_hz = at91_pll_rate(&plla, main_clock, at91_pmc_read(AT91_CKGR_PLLAR));
	if (cpu_has_300M_plla()) {
		if (plla.rate_hz > 300000000)
			pll_overclock = true;
	} else if (cpu_has_800M_plla()) {
		if (plla.rate_hz > 800000000)
			pll_overclock = true;
	} else {
		if (plla.rate_hz > 209000000)
			pll_overclock = true;
	}
	if (pll_overclock)
		pr_info("Clocks: PLLA overclocked, %ld MHz\n", plla.rate_hz / 1000000);

	if (cpu_has_plladiv2()) {
		mckr = at91_pmc_read(AT91_PMC_MCKR);
		plla.rate_hz /= (1 << ((mckr & AT91_PMC_PLLADIV2) >> 12));	/* plla divisor by 2 */
	}

	if (!cpu_has_pllb() && cpu_has_upll()) {
		/* setup UTMI clock as the fourth primary clock
		 * (instead of pllb) */
		utmi_clk.type |= CLK_TYPE_PRIMARY;
		utmi_clk.id = 3;
	}


	/*
	 * USB HS clock init
	 */
	if (cpu_has_utmi()) {
		/*
		 * multiplier is hard-wired to 40
		 * (obtain the USB High Speed 480 MHz when input is 12 MHz)
		 */
		utmi_clk.rate_hz = 40 * utmi_clk.parent->rate_hz;

		/* UTMI bias and PLL are managed at the same time */
		if (cpu_has_upll())
			utmi_clk.pmc_mask |= AT91_PMC_BIASEN;
	}

	/*
	 * USB FS clock init
	 */
	if (cpu_has_pllb())
		at91_pllb_usbfs_clock_init(main_clock);
	if (cpu_has_upll())
		/* assumes that we choose UPLL for USB and not PLLA */
		at91_upll_usbfs_clock_init(main_clock);

	/*
	 * MCK and CPU derive from one of those primary clocks.
	 * For now, assume this parentage won't change.
	 */
	mckr = at91_pmc_read(AT91_PMC_MCKR);
	mck.parent = at91_css_to_clk(mckr & AT91_PMC_CSS);
	freq = mck.parent->rate_hz;
	freq /= pmc_prescaler_divider(mckr);					/* prescale */
	if (cpu_is_at91rm9200()) {
		mck.rate_hz = freq / (1 + ((mckr & AT91_PMC_MDIV) >> 8));	/* mdiv */
	} else if (cpu_is_at91sam9g20()) {
		mck.rate_hz = (mckr & AT91_PMC_MDIV) ?
			freq / ((mckr & AT91_PMC_MDIV) >> 7) : freq;	/* mdiv ; (x >> 7) = ((x >> 8) * 2) */
		if (mckr & AT91_PMC_PDIV)
			freq /= 2;		/* processor clock division */
	} else if (cpu_has_mdiv3()) {
		mck.rate_hz = (mckr & AT91_PMC_MDIV) == AT91SAM9_PMC_MDIV_3 ?
			freq / 3 : freq / (1 << ((mckr & AT91_PMC_MDIV) >> 8));	/* mdiv */
	} else {
		mck.rate_hz = freq / (1 << ((mckr & AT91_PMC_MDIV) >> 8));		/* mdiv */
	}

	if (cpu_has_alt_prescaler()) {
		/* Programmable clocks can use MCK */
		mck.type |= CLK_TYPE_PRIMARY;
		mck.id = 4;
	}

	/* Register the PMC's standard clocks */
	for (i = 0; i < ARRAY_SIZE(standard_pmc_clocks); i++)
		at91_clk_add(standard_pmc_clocks[i]);

	if (cpu_has_pllb())
		at91_clk_add(&pllb);

	if (cpu_has_uhp())
		at91_clk_add(&uhpck);

	if (cpu_has_udpfs())
		at91_clk_add(&udpck);

	if (cpu_has_utmi())
		at91_clk_add(&utmi_clk);

	/* MCK and CPU clock are "always on" */
	clk_enable(&mck);

	printk("Clocks: CPU %u MHz, master %u MHz, main %u.%03u MHz\n",
		freq / 1000000, (unsigned) mck.rate_hz / 1000000,
		(unsigned) main_clock / 1000000,
		((unsigned) main_clock % 1000000) / 1000);

	return 0;
}

#if defined(CONFIG_OF)
static struct of_device_id pmc_ids[] = {
	{ .compatible = "atmel,at91rm9200-pmc" },
	{ /*sentinel*/ }
};

static struct of_device_id osc_ids[] = {
	{ .compatible = "atmel,osc" },
	{ /*sentinel*/ }
};

int __init at91_dt_clock_init(void)
{
	struct device_node *np;
	u32 main_clock = 0;

	np = of_find_matching_node(NULL, pmc_ids);
	if (!np)
		panic("unable to find compatible pmc node in dtb\n");

	at91_pmc_base = of_iomap(np, 0);
	if (!at91_pmc_base)
		panic("unable to map pmc cpu registers\n");

	of_node_put(np);

	/* retrieve the freqency of fixed clocks from device tree */
	np = of_find_matching_node(NULL, osc_ids);
	if (np) {
		u32 rate;
		if (!of_property_read_u32(np, "clock-frequency", &rate))
			main_clock = rate;
	}

	of_node_put(np);

	return at91_pmc_init(main_clock);
}
#endif

int __init at91_clock_init(unsigned long main_clock)
{
	at91_pmc_base = ioremap(AT91_PMC, 256);
	if (!at91_pmc_base)
		panic("Impossible to ioremap AT91_PMC 0x%x\n", AT91_PMC);

	return at91_pmc_init(main_clock);
}

/*
 * Several unused clocks may be active.  Turn them off.
 */
static int __init at91_clock_reset(void)
{
	unsigned long pcdr = 0;
	unsigned long scdr = 0;
	struct clk *clk;

	list_for_each_entry(clk, &clocks, node) {
		if (clk->users > 0)
			continue;

		if (clk->mode == pmc_periph_mode)
			pcdr |= clk->pmc_mask;

		if (clk->mode == pmc_sys_mode)
			scdr |= clk->pmc_mask;

		pr_debug("Clocks: disable unused %s\n", clk->name);
	}

	at91_pmc_write(AT91_PMC_PCDR, pcdr);
	at91_pmc_write(AT91_PMC_SCDR, scdr);

	return 0;
}
late_initcall(at91_clock_reset);

void at91sam9_idle(void)
{
	at91_pmc_write(AT91_PMC_SCDR, AT91_PMC_PCK);
	cpu_do_idle();
}<|MERGE_RESOLUTION|>--- conflicted
+++ resolved
@@ -411,21 +411,12 @@
 	struct clk	*parent;
 	u32		pckr;
 	unsigned int	css_mask;
-<<<<<<< HEAD
 
 	if (cpu_has_alt_prescaler())
 		css_mask = AT91_PMC_ALT_PCKR_CSS;
 	else
 		css_mask = AT91_PMC_CSS;
 
-=======
-
-	if (cpu_has_alt_prescaler())
-		css_mask = AT91_PMC_ALT_PCKR_CSS;
-	else
-		css_mask = AT91_PMC_CSS;
-
->>>>>>> 7d1206bc
 	pckr = at91_pmc_read(AT91_PMC_PCKR(clk->id));
 	parent = at91_css_to_clk(pckr & css_mask);
 	clk->parent = parent;
@@ -686,10 +677,6 @@
 	unsigned tmp, freq, mckr;
 	int i;
 	int pll_overclock = false;
-
-	at91_pmc_base = ioremap(AT91_PMC, 256);
-	if (!at91_pmc_base)
-		panic("Impossible to ioremap AT91_PMC 0x%x\n", AT91_PMC);
 
 	/*
 	 * When the bootloader initialized the main oscillator correctly,
