/*
 * Copyright (C) 2012 ARM Ltd.
 *
 * This program is free software; you can redistribute it and/or modify
 * it under the terms of the GNU General Public License version 2 as
 * published by the Free Software Foundation.
 *
 * This program is distributed in the hope that it will be useful,
 * but WITHOUT ANY WARRANTY; without even the implied warranty of
 * MERCHANTABILITY or FITNESS FOR A PARTICULAR PURPOSE.  See the
 * GNU General Public License for more details.
 *
 * You should have received a copy of the GNU General Public License
 * along with this program.  If not, see <http://www.gnu.org/licenses/>.
 */
#ifndef __ASM_FUTEX_H
#define __ASM_FUTEX_H

#ifdef __KERNEL__

#include <linux/futex.h>
#include <linux/uaccess.h>

#include <asm/errno.h>

#define __futex_atomic_op(insn, ret, oldval, uaddr, tmp, oparg)		\
do {									\
	uaccess_enable();						\
	asm volatile(							\
"	prfm	pstl1strm, %2\n"					\
"1:	ldxr	%w1, %2\n"						\
	insn "\n"							\
"2:	stlxr	%w3, %w0, %2\n"						\
"	cbnz	%w3, 1b\n"						\
"	dmb	ish\n"							\
"3:\n"									\
"	.pushsection .fixup,\"ax\"\n"					\
"	.align	2\n"							\
"4:	mov	%w0, %w5\n"						\
"	b	3b\n"							\
"	.popsection\n"							\
	_ASM_EXTABLE(1b, 4b)						\
	_ASM_EXTABLE(2b, 4b)						\
	: "=&r" (ret), "=&r" (oldval), "+Q" (*uaddr), "=&r" (tmp)	\
	: "r" (oparg), "Ir" (-EFAULT)					\
	: "memory");							\
	uaccess_disable();						\
} while (0)

static inline int
<<<<<<< HEAD
futex_atomic_op_inuser(unsigned int encoded_op, u32 __user *uaddr)
=======
futex_atomic_op_inuser(unsigned int encoded_op, u32 __user *_uaddr)
>>>>>>> f52f40e9
{
	int op = (encoded_op >> 28) & 7;
	int cmp = (encoded_op >> 24) & 15;
	int oparg = (int)(encoded_op << 8) >> 20;
	int cmparg = (int)(encoded_op << 20) >> 20;
	int oldval = 0, ret, tmp;
	u32 __user *uaddr = __uaccess_mask_ptr(_uaddr);

	if (encoded_op & (FUTEX_OP_OPARG_SHIFT << 28))
		oparg = 1U << (oparg & 0x1f);

	if (!access_ok(VERIFY_WRITE, uaddr, sizeof(u32)))
		return -EFAULT;

	pagefault_disable();

	switch (op) {
	case FUTEX_OP_SET:
		__futex_atomic_op("mov	%w0, %w4",
				  ret, oldval, uaddr, tmp, oparg);
		break;
	case FUTEX_OP_ADD:
		__futex_atomic_op("add	%w0, %w1, %w4",
				  ret, oldval, uaddr, tmp, oparg);
		break;
	case FUTEX_OP_OR:
		__futex_atomic_op("orr	%w0, %w1, %w4",
				  ret, oldval, uaddr, tmp, oparg);
		break;
	case FUTEX_OP_ANDN:
		__futex_atomic_op("and	%w0, %w1, %w4",
				  ret, oldval, uaddr, tmp, ~oparg);
		break;
	case FUTEX_OP_XOR:
		__futex_atomic_op("eor	%w0, %w1, %w4",
				  ret, oldval, uaddr, tmp, oparg);
		break;
	default:
		ret = -ENOSYS;
	}

	pagefault_enable();

	if (!ret) {
		switch (cmp) {
		case FUTEX_OP_CMP_EQ: ret = (oldval == cmparg); break;
		case FUTEX_OP_CMP_NE: ret = (oldval != cmparg); break;
		case FUTEX_OP_CMP_LT: ret = (oldval < cmparg); break;
		case FUTEX_OP_CMP_GE: ret = (oldval >= cmparg); break;
		case FUTEX_OP_CMP_LE: ret = (oldval <= cmparg); break;
		case FUTEX_OP_CMP_GT: ret = (oldval > cmparg); break;
		default: ret = -ENOSYS;
		}
	}
	return ret;
}

static inline int
futex_atomic_cmpxchg_inatomic(u32 *uval, u32 __user *_uaddr,
			      u32 oldval, u32 newval)
{
	int ret = 0;
	u32 val, tmp;
	u32 __user *uaddr;

	if (!access_ok(VERIFY_WRITE, _uaddr, sizeof(u32)))
		return -EFAULT;

	uaddr = __uaccess_mask_ptr(_uaddr);
	uaccess_enable();
	asm volatile("// futex_atomic_cmpxchg_inatomic\n"
"	prfm	pstl1strm, %2\n"
"1:	ldxr	%w1, %2\n"
"	sub	%w3, %w1, %w4\n"
"	cbnz	%w3, 3f\n"
"2:	stlxr	%w3, %w5, %2\n"
"	cbnz	%w3, 1b\n"
"	dmb	ish\n"
"3:\n"
"	.pushsection .fixup,\"ax\"\n"
"4:	mov	%w0, %w6\n"
"	b	3b\n"
"	.popsection\n"
	_ASM_EXTABLE(1b, 4b)
	_ASM_EXTABLE(2b, 4b)
	: "+r" (ret), "=&r" (val), "+Q" (*uaddr), "=&r" (tmp)
	: "r" (oldval), "r" (newval), "Ir" (-EFAULT)
	: "memory");
	uaccess_disable();

	*uval = val;
	return ret;
}

#endif /* __KERNEL__ */
#endif /* __ASM_FUTEX_H */<|MERGE_RESOLUTION|>--- conflicted
+++ resolved
@@ -48,11 +48,7 @@
 } while (0)
 
 static inline int
-<<<<<<< HEAD
-futex_atomic_op_inuser(unsigned int encoded_op, u32 __user *uaddr)
-=======
 futex_atomic_op_inuser(unsigned int encoded_op, u32 __user *_uaddr)
->>>>>>> f52f40e9
 {
 	int op = (encoded_op >> 28) & 7;
 	int cmp = (encoded_op >> 24) & 15;
