--- conflicted
+++ resolved
@@ -576,15 +576,10 @@
 
 	if (tb[FRA_UID_RANGE]) {
 		range = nla_get_kuid_range(tb);
-<<<<<<< HEAD
-		if (!uid_range_set(&range))
-			goto errout;
-=======
 		if (!uid_range_set(&range)) {
 			err = -EINVAL;
 			goto errout;
 		}
->>>>>>> 3fd926a5
 	} else {
 		range = fib_kuid_range_unset;
 	}
