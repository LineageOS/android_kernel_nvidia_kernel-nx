#
# Makefile for the Linux proc filesystem routines.
#

obj-y   += proc.o

CFLAGS_task_mmu.o	+= $(call cc-option,-Wno-override-init,)
proc-y			:= nommu.o task_nommu.o
proc-$(CONFIG_MMU)	:= task_mmu.o

proc-y       += inode.o root.o base.o generic.o array.o \
		fd.o
proc-$(CONFIG_TTY)      += proc_tty.o
proc-y	+= cmdline.o
proc-y	+= consoles.o
proc-y	+= cpuinfo.o
proc-y	+= devices.o
proc-y	+= interrupts.o
proc-y	+= loadavg.o
proc-y	+= meminfo.o
proc-y	+= stat.o
proc-y	+= uptime.o
proc-y	+= version.o
proc-y	+= softirqs.o
proc-y	+= namespaces.o
proc-y	+= self.o
proc-y	+= thread_self.o
<<<<<<< HEAD
proc-$(CONFIG_TASK_WEIGHT)	+= task_weight.o
=======
proc-$(CONFIG_PROC_UID)  += uid.o
>>>>>>> 3fd926a5
proc-$(CONFIG_PROC_SYSCTL)	+= proc_sysctl.o
proc-$(CONFIG_NET)		+= proc_net.o
proc-$(CONFIG_PROC_KCORE)	+= kcore.o
proc-$(CONFIG_PROC_VMCORE)	+= vmcore.o
proc-$(CONFIG_PRINTK)	+= kmsg.o
proc-$(CONFIG_PROC_PAGE_MONITOR)	+= page.o<|MERGE_RESOLUTION|>--- conflicted
+++ resolved
@@ -25,11 +25,8 @@
 proc-y	+= namespaces.o
 proc-y	+= self.o
 proc-y	+= thread_self.o
-<<<<<<< HEAD
 proc-$(CONFIG_TASK_WEIGHT)	+= task_weight.o
-=======
 proc-$(CONFIG_PROC_UID)  += uid.o
->>>>>>> 3fd926a5
 proc-$(CONFIG_PROC_SYSCTL)	+= proc_sysctl.o
 proc-$(CONFIG_NET)		+= proc_net.o
 proc-$(CONFIG_PROC_KCORE)	+= kcore.o
