--- conflicted
+++ resolved
@@ -16,26 +16,13 @@
 #include <crypto/skcipher.h>
 #include "fscrypt_private.h"
 
-<<<<<<< HEAD
 #define SE_STORE_KEY_IN_MEM    0x0001
 #define SE_MAGIC_PATTERN_OFFSET 16
 #define CLEAR_PATTERN(x) ((x) & 0xFFFF)
 #define ENABLE_KEY_IN_MEM(x) \
 	(CLEAR_PATTERN(x) | (SE_STORE_KEY_IN_MEM << SE_MAGIC_PATTERN_OFFSET))
 
-static void derive_crypt_complete(struct crypto_async_request *req, int rc)
-{
-	struct fscrypt_completion_result *ecr = req->data;
-
-	if (rc == -EINPROGRESS)
-		return;
-
-	ecr->res = rc;
-	complete(&ecr->completion);
-}
-=======
 static struct crypto_shash *essiv_hash_tfm;
->>>>>>> 3fd926a5
 
 /**
  * derive_key_aes() - Derive a key using AES-128-ECB
@@ -347,15 +334,7 @@
 	crypt_info->ci_ctfm = ctfm;
 	crypto_skcipher_clear_flags(ctfm, ~0);
 	crypto_skcipher_set_flags(ctfm, CRYPTO_TFM_REQ_WEAK_KEY);
-<<<<<<< HEAD
 	res = crypto_skcipher_setkey(ctfm, raw_key, ENABLE_KEY_IN_MEM(keysize));
-=======
-	/*
-	 * if the provided key is longer than keysize, we use the first
-	 * keysize bytes of the derived key only
-	 */
-	res = crypto_skcipher_setkey(ctfm, raw_key, keysize);
->>>>>>> 3fd926a5
 	if (res)
 		goto out;
 
