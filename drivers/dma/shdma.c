/*
 * Renesas SuperH DMA Engine support
 *
 * base is drivers/dma/flsdma.c
 *
 * Copyright (C) 2009 Nobuhiro Iwamatsu <iwamatsu.nobuhiro@renesas.com>
 * Copyright (C) 2009 Renesas Solutions, Inc. All rights reserved.
 * Copyright (C) 2007 Freescale Semiconductor, Inc. All rights reserved.
 *
 * This is free software; you can redistribute it and/or modify
 * it under the terms of the GNU General Public License as published by
 * the Free Software Foundation; either version 2 of the License, or
 * (at your option) any later version.
 *
 * - DMA of SuperH does not have Hardware DMA chain mode.
 * - MAX DMA size is 16MB.
 *
 */

#include <linux/init.h>
#include <linux/module.h>
#include <linux/slab.h>
#include <linux/interrupt.h>
#include <linux/dmaengine.h>
#include <linux/delay.h>
#include <linux/dma-mapping.h>
#include <linux/platform_device.h>
#include <linux/pm_runtime.h>
#include <linux/sh_dma.h>

#include "shdma.h"

/* DMA descriptor control */
enum sh_dmae_desc_status {
	DESC_IDLE,
	DESC_PREPARED,
	DESC_SUBMITTED,
	DESC_COMPLETED,	/* completed, have to call callback */
	DESC_WAITING,	/* callback called, waiting for ack / re-submit */
};

#define NR_DESCS_PER_CHANNEL 32
/* Default MEMCPY transfer size = 2^2 = 4 bytes */
#define LOG2_DEFAULT_XFER_SIZE	2

/* A bitmask with bits enough for enum sh_dmae_slave_chan_id */
static unsigned long sh_dmae_slave_used[BITS_TO_LONGS(SH_DMA_SLAVE_NUMBER)];

static void sh_dmae_chan_ld_cleanup(struct sh_dmae_chan *sh_chan, bool all);

static void sh_dmae_writel(struct sh_dmae_chan *sh_dc, u32 data, u32 reg)
{
	__raw_writel(data, sh_dc->base + reg / sizeof(u32));
}

static u32 sh_dmae_readl(struct sh_dmae_chan *sh_dc, u32 reg)
{
	return __raw_readl(sh_dc->base + reg / sizeof(u32));
}

static u16 dmaor_read(struct sh_dmae_device *shdev)
{
	return __raw_readw(shdev->chan_reg + DMAOR / sizeof(u32));
}

static void dmaor_write(struct sh_dmae_device *shdev, u16 data)
{
	__raw_writew(data, shdev->chan_reg + DMAOR / sizeof(u32));
}

/*
 * Reset DMA controller
 *
 * SH7780 has two DMAOR register
 */
static void sh_dmae_ctl_stop(struct sh_dmae_device *shdev)
{
	unsigned short dmaor = dmaor_read(shdev);

	dmaor_write(shdev, dmaor & ~(DMAOR_NMIF | DMAOR_AE | DMAOR_DME));
}

static int sh_dmae_rst(struct sh_dmae_device *shdev)
{
	unsigned short dmaor;

	sh_dmae_ctl_stop(shdev);
	dmaor = dmaor_read(shdev) | shdev->pdata->dmaor_init;

	dmaor_write(shdev, dmaor);
	if (dmaor_read(shdev) & (DMAOR_AE | DMAOR_NMIF)) {
		pr_warning("dma-sh: Can't initialize DMAOR.\n");
		return -EINVAL;
	}
	return 0;
}

static bool dmae_is_busy(struct sh_dmae_chan *sh_chan)
{
	u32 chcr = sh_dmae_readl(sh_chan, CHCR);

	if ((chcr & (CHCR_DE | CHCR_TE)) == CHCR_DE)
		return true; /* working */

	return false; /* waiting */
}

static unsigned int calc_xmit_shift(struct sh_dmae_chan *sh_chan, u32 chcr)
{
	struct sh_dmae_device *shdev = container_of(sh_chan->common.device,
						struct sh_dmae_device, common);
	struct sh_dmae_pdata *pdata = shdev->pdata;
	int cnt = ((chcr & pdata->ts_low_mask) >> pdata->ts_low_shift) |
		((chcr & pdata->ts_high_mask) >> pdata->ts_high_shift);

	if (cnt >= pdata->ts_shift_num)
		cnt = 0;

	return pdata->ts_shift[cnt];
}

static u32 log2size_to_chcr(struct sh_dmae_chan *sh_chan, int l2size)
{
	struct sh_dmae_device *shdev = container_of(sh_chan->common.device,
						struct sh_dmae_device, common);
	struct sh_dmae_pdata *pdata = shdev->pdata;
	int i;

	for (i = 0; i < pdata->ts_shift_num; i++)
		if (pdata->ts_shift[i] == l2size)
			break;

	if (i == pdata->ts_shift_num)
		i = 0;

	return ((i << pdata->ts_low_shift) & pdata->ts_low_mask) |
		((i << pdata->ts_high_shift) & pdata->ts_high_mask);
}

static void dmae_set_reg(struct sh_dmae_chan *sh_chan, struct sh_dmae_regs *hw)
{
	sh_dmae_writel(sh_chan, hw->sar, SAR);
	sh_dmae_writel(sh_chan, hw->dar, DAR);
	sh_dmae_writel(sh_chan, hw->tcr >> sh_chan->xmit_shift, TCR);
}

static void dmae_start(struct sh_dmae_chan *sh_chan)
{
	u32 chcr = sh_dmae_readl(sh_chan, CHCR);

	chcr |= CHCR_DE | CHCR_IE;
	sh_dmae_writel(sh_chan, chcr & ~CHCR_TE, CHCR);
}

static void dmae_halt(struct sh_dmae_chan *sh_chan)
{
	u32 chcr = sh_dmae_readl(sh_chan, CHCR);

	chcr &= ~(CHCR_DE | CHCR_TE | CHCR_IE);
	sh_dmae_writel(sh_chan, chcr, CHCR);
}

static void dmae_init(struct sh_dmae_chan *sh_chan)
{
	/*
	 * Default configuration for dual address memory-memory transfer.
	 * 0x400 represents auto-request.
	 */
	u32 chcr = DM_INC | SM_INC | 0x400 | log2size_to_chcr(sh_chan,
						   LOG2_DEFAULT_XFER_SIZE);
	sh_chan->xmit_shift = calc_xmit_shift(sh_chan, chcr);
	sh_dmae_writel(sh_chan, chcr, CHCR);
}

static int dmae_set_chcr(struct sh_dmae_chan *sh_chan, u32 val)
{
	/* When DMA was working, can not set data to CHCR */
	if (dmae_is_busy(sh_chan))
		return -EBUSY;

	sh_chan->xmit_shift = calc_xmit_shift(sh_chan, val);
	sh_dmae_writel(sh_chan, val, CHCR);

	return 0;
}

static int dmae_set_dmars(struct sh_dmae_chan *sh_chan, u16 val)
{
	struct sh_dmae_device *shdev = container_of(sh_chan->common.device,
						struct sh_dmae_device, common);
	struct sh_dmae_pdata *pdata = shdev->pdata;
	const struct sh_dmae_channel *chan_pdata = &pdata->channel[sh_chan->id];
	u16 __iomem *addr = shdev->dmars + chan_pdata->dmars / sizeof(u16);
	int shift = chan_pdata->dmars_bit;

	if (dmae_is_busy(sh_chan))
		return -EBUSY;

	__raw_writew((__raw_readw(addr) & (0xff00 >> shift)) | (val << shift),
		     addr);

	return 0;
}

static dma_cookie_t sh_dmae_tx_submit(struct dma_async_tx_descriptor *tx)
{
	struct sh_desc *desc = tx_to_sh_desc(tx), *chunk, *last = desc, *c;
	struct sh_dmae_chan *sh_chan = to_sh_chan(tx->chan);
	dma_async_tx_callback callback = tx->callback;
	dma_cookie_t cookie;

	spin_lock_bh(&sh_chan->desc_lock);

	cookie = sh_chan->common.cookie;
	cookie++;
	if (cookie < 0)
		cookie = 1;

	sh_chan->common.cookie = cookie;
	tx->cookie = cookie;

	/* Mark all chunks of this descriptor as submitted, move to the queue */
	list_for_each_entry_safe(chunk, c, desc->node.prev, node) {
		/*
		 * All chunks are on the global ld_free, so, we have to find
		 * the end of the chain ourselves
		 */
		if (chunk != desc && (chunk->mark == DESC_IDLE ||
				      chunk->async_tx.cookie > 0 ||
				      chunk->async_tx.cookie == -EBUSY ||
				      &chunk->node == &sh_chan->ld_free))
			break;
		chunk->mark = DESC_SUBMITTED;
		/* Callback goes to the last chunk */
		chunk->async_tx.callback = NULL;
		chunk->cookie = cookie;
		list_move_tail(&chunk->node, &sh_chan->ld_queue);
		last = chunk;
	}

	last->async_tx.callback = callback;
	last->async_tx.callback_param = tx->callback_param;

	dev_dbg(sh_chan->dev, "submit #%d@%p on %d: %x[%d] -> %x\n",
		tx->cookie, &last->async_tx, sh_chan->id,
		desc->hw.sar, desc->hw.tcr, desc->hw.dar);

	spin_unlock_bh(&sh_chan->desc_lock);

	return cookie;
}

/* Called with desc_lock held */
static struct sh_desc *sh_dmae_get_desc(struct sh_dmae_chan *sh_chan)
{
	struct sh_desc *desc;

	list_for_each_entry(desc, &sh_chan->ld_free, node)
		if (desc->mark != DESC_PREPARED) {
			BUG_ON(desc->mark != DESC_IDLE);
			list_del(&desc->node);
			return desc;
		}

	return NULL;
}

static const struct sh_dmae_slave_config *sh_dmae_find_slave(
	struct sh_dmae_chan *sh_chan, struct sh_dmae_slave *param)
{
	struct dma_device *dma_dev = sh_chan->common.device;
	struct sh_dmae_device *shdev = container_of(dma_dev,
					struct sh_dmae_device, common);
	struct sh_dmae_pdata *pdata = shdev->pdata;
	int i;

	if (param->slave_id >= SH_DMA_SLAVE_NUMBER)
		return NULL;

	for (i = 0; i < pdata->slave_num; i++)
		if (pdata->slave[i].slave_id == param->slave_id)
			return pdata->slave + i;

	return NULL;
}

static int sh_dmae_alloc_chan_resources(struct dma_chan *chan)
{
	struct sh_dmae_chan *sh_chan = to_sh_chan(chan);
	struct sh_desc *desc;
	struct sh_dmae_slave *param = chan->private;
	int ret;

	pm_runtime_get_sync(sh_chan->dev);

	/*
	 * This relies on the guarantee from dmaengine that alloc_chan_resources
	 * never runs concurrently with itself or free_chan_resources.
	 */
	if (param) {
		const struct sh_dmae_slave_config *cfg;

<<<<<<< HEAD
		cfg = sh_dmae_find_slave(sh_chan, param);
		if (!cfg)
			return -EINVAL;
=======
		cfg = sh_dmae_find_slave(sh_chan, param->slave_id);
		if (!cfg) {
			ret = -EINVAL;
			goto efindslave;
		}
>>>>>>> 83515bc7

		if (test_and_set_bit(param->slave_id, sh_dmae_slave_used)) {
			ret = -EBUSY;
			goto etestused;
		}

		param->config = cfg;

		dmae_set_dmars(sh_chan, cfg->mid_rid);
		dmae_set_chcr(sh_chan, cfg->chcr);
	} else if ((sh_dmae_readl(sh_chan, CHCR) & 0xf00) != 0x400) {
		dmae_init(sh_chan);
	}

	spin_lock_bh(&sh_chan->desc_lock);
	while (sh_chan->descs_allocated < NR_DESCS_PER_CHANNEL) {
		spin_unlock_bh(&sh_chan->desc_lock);
		desc = kzalloc(sizeof(struct sh_desc), GFP_KERNEL);
		if (!desc) {
			spin_lock_bh(&sh_chan->desc_lock);
			break;
		}
		dma_async_tx_descriptor_init(&desc->async_tx,
					&sh_chan->common);
		desc->async_tx.tx_submit = sh_dmae_tx_submit;
		desc->mark = DESC_IDLE;

		spin_lock_bh(&sh_chan->desc_lock);
		list_add(&desc->node, &sh_chan->ld_free);
		sh_chan->descs_allocated++;
	}
	spin_unlock_bh(&sh_chan->desc_lock);

	if (!sh_chan->descs_allocated) {
		ret = -ENOMEM;
		goto edescalloc;
	}

	return sh_chan->descs_allocated;

edescalloc:
	if (param)
		clear_bit(param->slave_id, sh_dmae_slave_used);
etestused:
efindslave:
	pm_runtime_put(sh_chan->dev);
	return ret;
}

/*
 * sh_dma_free_chan_resources - Free all resources of the channel.
 */
static void sh_dmae_free_chan_resources(struct dma_chan *chan)
{
	struct sh_dmae_chan *sh_chan = to_sh_chan(chan);
	struct sh_desc *desc, *_desc;
	LIST_HEAD(list);
	int descs = sh_chan->descs_allocated;

	dmae_halt(sh_chan);

	/* Prepared and not submitted descriptors can still be on the queue */
	if (!list_empty(&sh_chan->ld_queue))
		sh_dmae_chan_ld_cleanup(sh_chan, true);

	if (chan->private) {
		/* The caller is holding dma_list_mutex */
		struct sh_dmae_slave *param = chan->private;
		clear_bit(param->slave_id, sh_dmae_slave_used);
	}

	spin_lock_bh(&sh_chan->desc_lock);

	list_splice_init(&sh_chan->ld_free, &list);
	sh_chan->descs_allocated = 0;

	spin_unlock_bh(&sh_chan->desc_lock);

	if (descs > 0)
		pm_runtime_put(sh_chan->dev);

	list_for_each_entry_safe(desc, _desc, &list, node)
		kfree(desc);
}

/**
 * sh_dmae_add_desc - get, set up and return one transfer descriptor
 * @sh_chan:	DMA channel
 * @flags:	DMA transfer flags
 * @dest:	destination DMA address, incremented when direction equals
 *		DMA_FROM_DEVICE or DMA_BIDIRECTIONAL
 * @src:	source DMA address, incremented when direction equals
 *		DMA_TO_DEVICE or DMA_BIDIRECTIONAL
 * @len:	DMA transfer length
 * @first:	if NULL, set to the current descriptor and cookie set to -EBUSY
 * @direction:	needed for slave DMA to decide which address to keep constant,
 *		equals DMA_BIDIRECTIONAL for MEMCPY
 * Returns 0 or an error
 * Locks: called with desc_lock held
 */
static struct sh_desc *sh_dmae_add_desc(struct sh_dmae_chan *sh_chan,
	unsigned long flags, dma_addr_t *dest, dma_addr_t *src, size_t *len,
	struct sh_desc **first, enum dma_data_direction direction)
{
	struct sh_desc *new;
	size_t copy_size;

	if (!*len)
		return NULL;

	/* Allocate the link descriptor from the free list */
	new = sh_dmae_get_desc(sh_chan);
	if (!new) {
		dev_err(sh_chan->dev, "No free link descriptor available\n");
		return NULL;
	}

	copy_size = min(*len, (size_t)SH_DMA_TCR_MAX + 1);

	new->hw.sar = *src;
	new->hw.dar = *dest;
	new->hw.tcr = copy_size;

	if (!*first) {
		/* First desc */
		new->async_tx.cookie = -EBUSY;
		*first = new;
	} else {
		/* Other desc - invisible to the user */
		new->async_tx.cookie = -EINVAL;
	}

	dev_dbg(sh_chan->dev,
		"chaining (%u/%u)@%x -> %x with %p, cookie %d, shift %d\n",
		copy_size, *len, *src, *dest, &new->async_tx,
		new->async_tx.cookie, sh_chan->xmit_shift);

	new->mark = DESC_PREPARED;
	new->async_tx.flags = flags;
	new->direction = direction;

	*len -= copy_size;
	if (direction == DMA_BIDIRECTIONAL || direction == DMA_TO_DEVICE)
		*src += copy_size;
	if (direction == DMA_BIDIRECTIONAL || direction == DMA_FROM_DEVICE)
		*dest += copy_size;

	return new;
}

/*
 * sh_dmae_prep_sg - prepare transfer descriptors from an SG list
 *
 * Common routine for public (MEMCPY) and slave DMA. The MEMCPY case is also
 * converted to scatter-gather to guarantee consistent locking and a correct
 * list manipulation. For slave DMA direction carries the usual meaning, and,
 * logically, the SG list is RAM and the addr variable contains slave address,
 * e.g., the FIFO I/O register. For MEMCPY direction equals DMA_BIDIRECTIONAL
 * and the SG list contains only one element and points at the source buffer.
 */
static struct dma_async_tx_descriptor *sh_dmae_prep_sg(struct sh_dmae_chan *sh_chan,
	struct scatterlist *sgl, unsigned int sg_len, dma_addr_t *addr,
	enum dma_data_direction direction, unsigned long flags)
{
	struct scatterlist *sg;
	struct sh_desc *first = NULL, *new = NULL /* compiler... */;
	LIST_HEAD(tx_list);
	int chunks = 0;
	int i;

	if (!sg_len)
		return NULL;

	for_each_sg(sgl, sg, sg_len, i)
		chunks += (sg_dma_len(sg) + SH_DMA_TCR_MAX) /
			(SH_DMA_TCR_MAX + 1);

	/* Have to lock the whole loop to protect against concurrent release */
	spin_lock_bh(&sh_chan->desc_lock);

	/*
	 * Chaining:
	 * first descriptor is what user is dealing with in all API calls, its
	 *	cookie is at first set to -EBUSY, at tx-submit to a positive
	 *	number
	 * if more than one chunk is needed further chunks have cookie = -EINVAL
	 * the last chunk, if not equal to the first, has cookie = -ENOSPC
	 * all chunks are linked onto the tx_list head with their .node heads
	 *	only during this function, then they are immediately spliced
	 *	back onto the free list in form of a chain
	 */
	for_each_sg(sgl, sg, sg_len, i) {
		dma_addr_t sg_addr = sg_dma_address(sg);
		size_t len = sg_dma_len(sg);

		if (!len)
			goto err_get_desc;

		do {
			dev_dbg(sh_chan->dev, "Add SG #%d@%p[%d], dma %llx\n",
				i, sg, len, (unsigned long long)sg_addr);

			if (direction == DMA_FROM_DEVICE)
				new = sh_dmae_add_desc(sh_chan, flags,
						&sg_addr, addr, &len, &first,
						direction);
			else
				new = sh_dmae_add_desc(sh_chan, flags,
						addr, &sg_addr, &len, &first,
						direction);
			if (!new)
				goto err_get_desc;

			new->chunks = chunks--;
			list_add_tail(&new->node, &tx_list);
		} while (len);
	}

	if (new != first)
		new->async_tx.cookie = -ENOSPC;

	/* Put them back on the free list, so, they don't get lost */
	list_splice_tail(&tx_list, &sh_chan->ld_free);

	spin_unlock_bh(&sh_chan->desc_lock);

	return &first->async_tx;

err_get_desc:
	list_for_each_entry(new, &tx_list, node)
		new->mark = DESC_IDLE;
	list_splice(&tx_list, &sh_chan->ld_free);

	spin_unlock_bh(&sh_chan->desc_lock);

	return NULL;
}

static struct dma_async_tx_descriptor *sh_dmae_prep_memcpy(
	struct dma_chan *chan, dma_addr_t dma_dest, dma_addr_t dma_src,
	size_t len, unsigned long flags)
{
	struct sh_dmae_chan *sh_chan;
	struct scatterlist sg;

	if (!chan || !len)
		return NULL;

	chan->private = NULL;

	sh_chan = to_sh_chan(chan);

	sg_init_table(&sg, 1);
	sg_set_page(&sg, pfn_to_page(PFN_DOWN(dma_src)), len,
		    offset_in_page(dma_src));
	sg_dma_address(&sg) = dma_src;
	sg_dma_len(&sg) = len;

	return sh_dmae_prep_sg(sh_chan, &sg, 1, &dma_dest, DMA_BIDIRECTIONAL,
			       flags);
}

static struct dma_async_tx_descriptor *sh_dmae_prep_slave_sg(
	struct dma_chan *chan, struct scatterlist *sgl, unsigned int sg_len,
	enum dma_data_direction direction, unsigned long flags)
{
	struct sh_dmae_slave *param;
	struct sh_dmae_chan *sh_chan;
	dma_addr_t slave_addr;

	if (!chan)
		return NULL;

	sh_chan = to_sh_chan(chan);
	param = chan->private;
	slave_addr = param->config->addr;

	/* Someone calling slave DMA on a public channel? */
	if (!param || !sg_len) {
		dev_warn(sh_chan->dev, "%s: bad parameter: %p, %d, %d\n",
			 __func__, param, sg_len, param ? param->slave_id : -1);
		return NULL;
	}

	/*
	 * if (param != NULL), this is a successfully requested slave channel,
	 * therefore param->config != NULL too.
	 */
	return sh_dmae_prep_sg(sh_chan, sgl, sg_len, &slave_addr,
			       direction, flags);
}

static void sh_dmae_terminate_all(struct dma_chan *chan)
{
	struct sh_dmae_chan *sh_chan = to_sh_chan(chan);

	if (!chan)
		return;

	dmae_halt(sh_chan);

	spin_lock_bh(&sh_chan->desc_lock);
	if (!list_empty(&sh_chan->ld_queue)) {
		/* Record partial transfer */
		struct sh_desc *desc = list_entry(sh_chan->ld_queue.next,
						  struct sh_desc, node);
		desc->partial = (desc->hw.tcr - sh_dmae_readl(sh_chan, TCR)) <<
			sh_chan->xmit_shift;

	}
	spin_unlock_bh(&sh_chan->desc_lock);

	sh_dmae_chan_ld_cleanup(sh_chan, true);
}

static dma_async_tx_callback __ld_cleanup(struct sh_dmae_chan *sh_chan, bool all)
{
	struct sh_desc *desc, *_desc;
	/* Is the "exposed" head of a chain acked? */
	bool head_acked = false;
	dma_cookie_t cookie = 0;
	dma_async_tx_callback callback = NULL;
	void *param = NULL;

	spin_lock_bh(&sh_chan->desc_lock);
	list_for_each_entry_safe(desc, _desc, &sh_chan->ld_queue, node) {
		struct dma_async_tx_descriptor *tx = &desc->async_tx;

		BUG_ON(tx->cookie > 0 && tx->cookie != desc->cookie);
		BUG_ON(desc->mark != DESC_SUBMITTED &&
		       desc->mark != DESC_COMPLETED &&
		       desc->mark != DESC_WAITING);

		/*
		 * queue is ordered, and we use this loop to (1) clean up all
		 * completed descriptors, and to (2) update descriptor flags of
		 * any chunks in a (partially) completed chain
		 */
		if (!all && desc->mark == DESC_SUBMITTED &&
		    desc->cookie != cookie)
			break;

		if (tx->cookie > 0)
			cookie = tx->cookie;

		if (desc->mark == DESC_COMPLETED && desc->chunks == 1) {
			if (sh_chan->completed_cookie != desc->cookie - 1)
				dev_dbg(sh_chan->dev,
					"Completing cookie %d, expected %d\n",
					desc->cookie,
					sh_chan->completed_cookie + 1);
			sh_chan->completed_cookie = desc->cookie;
		}

		/* Call callback on the last chunk */
		if (desc->mark == DESC_COMPLETED && tx->callback) {
			desc->mark = DESC_WAITING;
			callback = tx->callback;
			param = tx->callback_param;
			dev_dbg(sh_chan->dev, "descriptor #%d@%p on %d callback\n",
				tx->cookie, tx, sh_chan->id);
			BUG_ON(desc->chunks != 1);
			break;
		}

		if (tx->cookie > 0 || tx->cookie == -EBUSY) {
			if (desc->mark == DESC_COMPLETED) {
				BUG_ON(tx->cookie < 0);
				desc->mark = DESC_WAITING;
			}
			head_acked = async_tx_test_ack(tx);
		} else {
			switch (desc->mark) {
			case DESC_COMPLETED:
				desc->mark = DESC_WAITING;
				/* Fall through */
			case DESC_WAITING:
				if (head_acked)
					async_tx_ack(&desc->async_tx);
			}
		}

		dev_dbg(sh_chan->dev, "descriptor %p #%d completed.\n",
			tx, tx->cookie);

		if (((desc->mark == DESC_COMPLETED ||
		      desc->mark == DESC_WAITING) &&
		     async_tx_test_ack(&desc->async_tx)) || all) {
			/* Remove from ld_queue list */
			desc->mark = DESC_IDLE;
			list_move(&desc->node, &sh_chan->ld_free);
		}
	}
	spin_unlock_bh(&sh_chan->desc_lock);

	if (callback)
		callback(param);

	return callback;
}

/*
 * sh_chan_ld_cleanup - Clean up link descriptors
 *
 * This function cleans up the ld_queue of DMA channel.
 */
static void sh_dmae_chan_ld_cleanup(struct sh_dmae_chan *sh_chan, bool all)
{
	while (__ld_cleanup(sh_chan, all))
		;
}

static void sh_chan_xfer_ld_queue(struct sh_dmae_chan *sh_chan)
{
	struct sh_desc *desc;

	spin_lock_bh(&sh_chan->desc_lock);
	/* DMA work check */
	if (dmae_is_busy(sh_chan)) {
		spin_unlock_bh(&sh_chan->desc_lock);
		return;
	}

	/* Find the first not transferred desciptor */
	list_for_each_entry(desc, &sh_chan->ld_queue, node)
		if (desc->mark == DESC_SUBMITTED) {
			dev_dbg(sh_chan->dev, "Queue #%d to %d: %u@%x -> %x\n",
				desc->async_tx.cookie, sh_chan->id,
				desc->hw.tcr, desc->hw.sar, desc->hw.dar);
			/* Get the ld start address from ld_queue */
			dmae_set_reg(sh_chan, &desc->hw);
			dmae_start(sh_chan);
			break;
		}

	spin_unlock_bh(&sh_chan->desc_lock);
}

static void sh_dmae_memcpy_issue_pending(struct dma_chan *chan)
{
	struct sh_dmae_chan *sh_chan = to_sh_chan(chan);
	sh_chan_xfer_ld_queue(sh_chan);
}

static enum dma_status sh_dmae_is_complete(struct dma_chan *chan,
					dma_cookie_t cookie,
					dma_cookie_t *done,
					dma_cookie_t *used)
{
	struct sh_dmae_chan *sh_chan = to_sh_chan(chan);
	dma_cookie_t last_used;
	dma_cookie_t last_complete;
	enum dma_status status;

	sh_dmae_chan_ld_cleanup(sh_chan, false);

	last_used = chan->cookie;
	last_complete = sh_chan->completed_cookie;
	BUG_ON(last_complete < 0);

	if (done)
		*done = last_complete;

	if (used)
		*used = last_used;

	spin_lock_bh(&sh_chan->desc_lock);

	status = dma_async_is_complete(cookie, last_complete, last_used);

	/*
	 * If we don't find cookie on the queue, it has been aborted and we have
	 * to report error
	 */
	if (status != DMA_SUCCESS) {
		struct sh_desc *desc;
		status = DMA_ERROR;
		list_for_each_entry(desc, &sh_chan->ld_queue, node)
			if (desc->cookie == cookie) {
				status = DMA_IN_PROGRESS;
				break;
			}
	}

	spin_unlock_bh(&sh_chan->desc_lock);

	return status;
}

static irqreturn_t sh_dmae_interrupt(int irq, void *data)
{
	irqreturn_t ret = IRQ_NONE;
	struct sh_dmae_chan *sh_chan = (struct sh_dmae_chan *)data;
	u32 chcr = sh_dmae_readl(sh_chan, CHCR);

	if (chcr & CHCR_TE) {
		/* DMA stop */
		dmae_halt(sh_chan);

		ret = IRQ_HANDLED;
		tasklet_schedule(&sh_chan->tasklet);
	}

	return ret;
}

#if defined(CONFIG_CPU_SH4)
static irqreturn_t sh_dmae_err(int irq, void *data)
{
	struct sh_dmae_device *shdev = (struct sh_dmae_device *)data;
	int i;

	/* halt the dma controller */
	sh_dmae_ctl_stop(shdev);

	/* We cannot detect, which channel caused the error, have to reset all */
	for (i = 0; i < SH_DMAC_MAX_CHANNELS; i++) {
		struct sh_dmae_chan *sh_chan = shdev->chan[i];
		if (sh_chan) {
			struct sh_desc *desc;
			/* Stop the channel */
			dmae_halt(sh_chan);
			/* Complete all  */
			list_for_each_entry(desc, &sh_chan->ld_queue, node) {
				struct dma_async_tx_descriptor *tx = &desc->async_tx;
				desc->mark = DESC_IDLE;
				if (tx->callback)
					tx->callback(tx->callback_param);
			}
			list_splice_init(&sh_chan->ld_queue, &sh_chan->ld_free);
		}
	}
	sh_dmae_rst(shdev);

	return IRQ_HANDLED;
}
#endif

static void dmae_do_tasklet(unsigned long data)
{
	struct sh_dmae_chan *sh_chan = (struct sh_dmae_chan *)data;
	struct sh_desc *desc;
	u32 sar_buf = sh_dmae_readl(sh_chan, SAR);
	u32 dar_buf = sh_dmae_readl(sh_chan, DAR);

	spin_lock(&sh_chan->desc_lock);
	list_for_each_entry(desc, &sh_chan->ld_queue, node) {
		if (desc->mark == DESC_SUBMITTED &&
		    ((desc->direction == DMA_FROM_DEVICE &&
		      (desc->hw.dar + desc->hw.tcr) == dar_buf) ||
		     (desc->hw.sar + desc->hw.tcr) == sar_buf)) {
			dev_dbg(sh_chan->dev, "done #%d@%p dst %u\n",
				desc->async_tx.cookie, &desc->async_tx,
				desc->hw.dar);
			desc->mark = DESC_COMPLETED;
			break;
		}
	}
	spin_unlock(&sh_chan->desc_lock);

	/* Next desc */
	sh_chan_xfer_ld_queue(sh_chan);
	sh_dmae_chan_ld_cleanup(sh_chan, false);
}

static int __devinit sh_dmae_chan_probe(struct sh_dmae_device *shdev, int id,
					int irq, unsigned long flags)
{
	int err;
	const struct sh_dmae_channel *chan_pdata = &shdev->pdata->channel[id];
	struct platform_device *pdev = to_platform_device(shdev->common.dev);
	struct sh_dmae_chan *new_sh_chan;

	/* alloc channel */
	new_sh_chan = kzalloc(sizeof(struct sh_dmae_chan), GFP_KERNEL);
	if (!new_sh_chan) {
		dev_err(shdev->common.dev,
			"No free memory for allocating dma channels!\n");
		return -ENOMEM;
	}

	/* copy struct dma_device */
	new_sh_chan->common.device = &shdev->common;

	new_sh_chan->dev = shdev->common.dev;
	new_sh_chan->id = id;
	new_sh_chan->irq = irq;
	new_sh_chan->base = shdev->chan_reg + chan_pdata->offset / sizeof(u32);

	/* Init DMA tasklet */
	tasklet_init(&new_sh_chan->tasklet, dmae_do_tasklet,
			(unsigned long)new_sh_chan);

	/* Init the channel */
	dmae_init(new_sh_chan);

	spin_lock_init(&new_sh_chan->desc_lock);

	/* Init descripter manage list */
	INIT_LIST_HEAD(&new_sh_chan->ld_queue);
	INIT_LIST_HEAD(&new_sh_chan->ld_free);

	/* Add the channel to DMA device channel list */
	list_add_tail(&new_sh_chan->common.device_node,
			&shdev->common.channels);
	shdev->common.chancnt++;

	if (pdev->id >= 0)
		snprintf(new_sh_chan->dev_id, sizeof(new_sh_chan->dev_id),
			 "sh-dmae%d.%d", pdev->id, new_sh_chan->id);
	else
		snprintf(new_sh_chan->dev_id, sizeof(new_sh_chan->dev_id),
			 "sh-dma%d", new_sh_chan->id);

	/* set up channel irq */
	err = request_irq(irq, &sh_dmae_interrupt, flags,
			  new_sh_chan->dev_id, new_sh_chan);
	if (err) {
		dev_err(shdev->common.dev, "DMA channel %d request_irq error "
			"with return %d\n", id, err);
		goto err_no_irq;
	}

	shdev->chan[id] = new_sh_chan;
	return 0;

err_no_irq:
	/* remove from dmaengine device node */
	list_del(&new_sh_chan->common.device_node);
	kfree(new_sh_chan);
	return err;
}

static void sh_dmae_chan_remove(struct sh_dmae_device *shdev)
{
	int i;

	for (i = shdev->common.chancnt - 1 ; i >= 0 ; i--) {
		if (shdev->chan[i]) {
			struct sh_dmae_chan *sh_chan = shdev->chan[i];

			free_irq(sh_chan->irq, sh_chan);

			list_del(&sh_chan->common.device_node);
			kfree(sh_chan);
			shdev->chan[i] = NULL;
		}
	}
	shdev->common.chancnt = 0;
}

static int __init sh_dmae_probe(struct platform_device *pdev)
{
	struct sh_dmae_pdata *pdata = pdev->dev.platform_data;
	unsigned long irqflags = IRQF_DISABLED,
		chan_flag[SH_DMAC_MAX_CHANNELS] = {};
	int errirq, chan_irq[SH_DMAC_MAX_CHANNELS];
	int err, i, irq_cnt = 0, irqres = 0;
	struct sh_dmae_device *shdev;
	struct resource *chan, *dmars, *errirq_res, *chanirq_res;

	/* get platform data */
	if (!pdata || !pdata->channel_num)
		return -ENODEV;

	chan = platform_get_resource(pdev, IORESOURCE_MEM, 0);
	/* DMARS area is optional, if absent, this controller cannot do slave DMA */
	dmars = platform_get_resource(pdev, IORESOURCE_MEM, 1);
	/*
	 * IRQ resources:
	 * 1. there always must be at least one IRQ IO-resource. On SH4 it is
	 *    the error IRQ, in which case it is the only IRQ in this resource:
	 *    start == end. If it is the only IRQ resource, all channels also
	 *    use the same IRQ.
	 * 2. DMA channel IRQ resources can be specified one per resource or in
	 *    ranges (start != end)
	 * 3. iff all events (channels and, optionally, error) on this
	 *    controller use the same IRQ, only one IRQ resource can be
	 *    specified, otherwise there must be one IRQ per channel, even if
	 *    some of them are equal
	 * 4. if all IRQs on this controller are equal or if some specific IRQs
	 *    specify IORESOURCE_IRQ_SHAREABLE in their resources, they will be
	 *    requested with the IRQF_SHARED flag
	 */
	errirq_res = platform_get_resource(pdev, IORESOURCE_IRQ, 0);
	if (!chan || !errirq_res)
		return -ENODEV;

	if (!request_mem_region(chan->start, resource_size(chan), pdev->name)) {
		dev_err(&pdev->dev, "DMAC register region already claimed\n");
		return -EBUSY;
	}

	if (dmars && !request_mem_region(dmars->start, resource_size(dmars), pdev->name)) {
		dev_err(&pdev->dev, "DMAC DMARS region already claimed\n");
		err = -EBUSY;
		goto ermrdmars;
	}

	err = -ENOMEM;
	shdev = kzalloc(sizeof(struct sh_dmae_device), GFP_KERNEL);
	if (!shdev) {
		dev_err(&pdev->dev, "Not enough memory\n");
		goto ealloc;
	}

	shdev->chan_reg = ioremap(chan->start, resource_size(chan));
	if (!shdev->chan_reg)
		goto emapchan;
	if (dmars) {
		shdev->dmars = ioremap(dmars->start, resource_size(dmars));
		if (!shdev->dmars)
			goto emapdmars;
	}

	/* platform data */
	shdev->pdata = pdata;

	pm_runtime_enable(&pdev->dev);
	pm_runtime_get_sync(&pdev->dev);

	/* reset dma controller */
	err = sh_dmae_rst(shdev);
	if (err)
		goto rst_err;

	INIT_LIST_HEAD(&shdev->common.channels);

	dma_cap_set(DMA_MEMCPY, shdev->common.cap_mask);
	if (dmars)
		dma_cap_set(DMA_SLAVE, shdev->common.cap_mask);

	shdev->common.device_alloc_chan_resources
		= sh_dmae_alloc_chan_resources;
	shdev->common.device_free_chan_resources = sh_dmae_free_chan_resources;
	shdev->common.device_prep_dma_memcpy = sh_dmae_prep_memcpy;
	shdev->common.device_is_tx_complete = sh_dmae_is_complete;
	shdev->common.device_issue_pending = sh_dmae_memcpy_issue_pending;

	/* Compulsory for DMA_SLAVE fields */
	shdev->common.device_prep_slave_sg = sh_dmae_prep_slave_sg;
	shdev->common.device_terminate_all = sh_dmae_terminate_all;

	shdev->common.dev = &pdev->dev;
	/* Default transfer size of 32 bytes requires 32-byte alignment */
	shdev->common.copy_align = LOG2_DEFAULT_XFER_SIZE;

#if defined(CONFIG_CPU_SH4)
	chanirq_res = platform_get_resource(pdev, IORESOURCE_IRQ, 1);

	if (!chanirq_res)
		chanirq_res = errirq_res;
	else
		irqres++;

	if (chanirq_res == errirq_res ||
	    (errirq_res->flags & IORESOURCE_BITS) == IORESOURCE_IRQ_SHAREABLE)
		irqflags = IRQF_SHARED;

	errirq = errirq_res->start;

	err = request_irq(errirq, sh_dmae_err, irqflags,
			  "DMAC Address Error", shdev);
	if (err) {
		dev_err(&pdev->dev,
			"DMA failed requesting irq #%d, error %d\n",
			errirq, err);
		goto eirq_err;
	}

#else
	chanirq_res = errirq_res;
#endif /* CONFIG_CPU_SH4 */

	if (chanirq_res->start == chanirq_res->end &&
	    !platform_get_resource(pdev, IORESOURCE_IRQ, 1)) {
		/* Special case - all multiplexed */
		for (; irq_cnt < pdata->channel_num; irq_cnt++) {
			chan_irq[irq_cnt] = chanirq_res->start;
			chan_flag[irq_cnt] = IRQF_SHARED;
		}
	} else {
		do {
			for (i = chanirq_res->start; i <= chanirq_res->end; i++) {
				if ((errirq_res->flags & IORESOURCE_BITS) ==
				    IORESOURCE_IRQ_SHAREABLE)
					chan_flag[irq_cnt] = IRQF_SHARED;
				else
					chan_flag[irq_cnt] = IRQF_DISABLED;
				dev_dbg(&pdev->dev,
					"Found IRQ %d for channel %d\n",
					i, irq_cnt);
				chan_irq[irq_cnt++] = i;
			}
			chanirq_res = platform_get_resource(pdev,
						IORESOURCE_IRQ, ++irqres);
		} while (irq_cnt < pdata->channel_num && chanirq_res);
	}

	if (irq_cnt < pdata->channel_num)
		goto eirqres;

	/* Create DMA Channel */
	for (i = 0; i < pdata->channel_num; i++) {
		err = sh_dmae_chan_probe(shdev, i, chan_irq[i], chan_flag[i]);
		if (err)
			goto chan_probe_err;
	}

	pm_runtime_put(&pdev->dev);

	platform_set_drvdata(pdev, shdev);
	dma_async_device_register(&shdev->common);

	return err;

chan_probe_err:
	sh_dmae_chan_remove(shdev);
eirqres:
#if defined(CONFIG_CPU_SH4)
	free_irq(errirq, shdev);
eirq_err:
#endif
rst_err:
	pm_runtime_put(&pdev->dev);
	if (dmars)
		iounmap(shdev->dmars);
emapdmars:
	iounmap(shdev->chan_reg);
emapchan:
	kfree(shdev);
ealloc:
	if (dmars)
		release_mem_region(dmars->start, resource_size(dmars));
ermrdmars:
	release_mem_region(chan->start, resource_size(chan));

	return err;
}

static int __exit sh_dmae_remove(struct platform_device *pdev)
{
	struct sh_dmae_device *shdev = platform_get_drvdata(pdev);
	struct resource *res;
	int errirq = platform_get_irq(pdev, 0);

	dma_async_device_unregister(&shdev->common);

	if (errirq > 0)
		free_irq(errirq, shdev);

	/* channel data remove */
	sh_dmae_chan_remove(shdev);

	pm_runtime_disable(&pdev->dev);

	if (shdev->dmars)
		iounmap(shdev->dmars);
	iounmap(shdev->chan_reg);

	kfree(shdev);

	res = platform_get_resource(pdev, IORESOURCE_MEM, 0);
	if (res)
		release_mem_region(res->start, resource_size(res));
	res = platform_get_resource(pdev, IORESOURCE_MEM, 1);
	if (res)
		release_mem_region(res->start, resource_size(res));

	return 0;
}

static void sh_dmae_shutdown(struct platform_device *pdev)
{
	struct sh_dmae_device *shdev = platform_get_drvdata(pdev);
	sh_dmae_ctl_stop(shdev);
}

static struct platform_driver sh_dmae_driver = {
	.remove		= __exit_p(sh_dmae_remove),
	.shutdown	= sh_dmae_shutdown,
	.driver = {
		.name	= "sh-dma-engine",
	},
};

static int __init sh_dmae_init(void)
{
	return platform_driver_probe(&sh_dmae_driver, sh_dmae_probe);
}
module_init(sh_dmae_init);

static void __exit sh_dmae_exit(void)
{
	platform_driver_unregister(&sh_dmae_driver);
}
module_exit(sh_dmae_exit);

MODULE_AUTHOR("Nobuhiro Iwamatsu <iwamatsu.nobuhiro@renesas.com>");
MODULE_DESCRIPTION("Renesas SH DMA Engine driver");
MODULE_LICENSE("GPL");<|MERGE_RESOLUTION|>--- conflicted
+++ resolved
@@ -300,17 +300,11 @@
 	if (param) {
 		const struct sh_dmae_slave_config *cfg;
 
-<<<<<<< HEAD
 		cfg = sh_dmae_find_slave(sh_chan, param);
-		if (!cfg)
-			return -EINVAL;
-=======
-		cfg = sh_dmae_find_slave(sh_chan, param->slave_id);
 		if (!cfg) {
 			ret = -EINVAL;
 			goto efindslave;
 		}
->>>>>>> 83515bc7
 
 		if (test_and_set_bit(param->slave_id, sh_dmae_slave_used)) {
 			ret = -EBUSY;
