/*
 *  linux/drivers/mmc/core/host.c
 *
 *  Copyright (C) 2003 Russell King, All Rights Reserved.
 *  Copyright (C) 2007-2008 Pierre Ossman
 *  Copyright (C) 2010 Linus Walleij
 *  Copyright (c) 2016-2017, NVIDIA CORPORATION.  All rights reserved.
 *
 * This program is free software; you can redistribute it and/or modify
 * it under the terms of the GNU General Public License version 2 as
 * published by the Free Software Foundation.
 *
 *  MMC host class device management
 */

#include <linux/device.h>
#include <linux/err.h>
#include <linux/idr.h>
#include <linux/of.h>
#include <linux/of_gpio.h>
#include <linux/pagemap.h>
#include <linux/export.h>
#include <linux/leds.h>
#include <linux/slab.h>

#include <linux/mmc/host.h>
#include <linux/mmc/card.h>
#include <linux/mmc/slot-gpio.h>

#include "core.h"
#include "host.h"
#include "slot-gpio.h"
#include "pwrseq.h"

static DEFINE_IDA(mmc_host_ida);
static DEFINE_SPINLOCK(mmc_host_lock);

static void mmc_host_classdev_release(struct device *dev)
{
	struct mmc_host *host = cls_dev_to_mmc_host(dev);
	spin_lock(&mmc_host_lock);
	ida_remove(&mmc_host_ida, host->index);
	spin_unlock(&mmc_host_lock);
	kfree(host);
}

static struct class mmc_host_class = {
	.name		= "mmc_host",
	.dev_release	= mmc_host_classdev_release,
};

int mmc_register_host_class(void)
{
	return class_register(&mmc_host_class);
}

void mmc_unregister_host_class(void)
{
	class_unregister(&mmc_host_class);
}

void mmc_retune_enable(struct mmc_host *host)
{
	host->can_retune = 1;
	if (host->retune_period)
		mod_timer(&host->retune_timer,
			  jiffies + host->retune_period * HZ);
}

/*
 * Pause re-tuning for a small set of operations.  The pause begins after the
 * next command and after first doing re-tuning.
 */
void mmc_retune_pause(struct mmc_host *host)
{
	if (!host->retune_paused) {
		host->retune_paused = 1;
		mmc_retune_needed(host);
		mmc_retune_hold(host);
	}
}
EXPORT_SYMBOL(mmc_retune_pause);

void mmc_retune_unpause(struct mmc_host *host)
{
	if (host->retune_paused) {
		host->retune_paused = 0;
		mmc_retune_release(host);
	}
}
EXPORT_SYMBOL(mmc_retune_unpause);

void mmc_retune_disable(struct mmc_host *host)
{
	mmc_retune_unpause(host);
	host->can_retune = 0;
	del_timer_sync(&host->retune_timer);
	host->retune_now = 0;
	host->need_retune = 0;
}

void mmc_retune_timer_stop(struct mmc_host *host)
{
	del_timer_sync(&host->retune_timer);
}
EXPORT_SYMBOL(mmc_retune_timer_stop);

void mmc_retune_hold(struct mmc_host *host)
{
	if (!host->hold_retune)
		host->retune_now = 1;
	host->hold_retune += 1;
}

void mmc_retune_release(struct mmc_host *host)
{
	if (host->hold_retune)
		host->hold_retune -= 1;
	else
		WARN_ON(1);
}

int mmc_retune(struct mmc_host *host)
{
	bool return_to_hs400 = false;
	int err;

	if (host->retune_now)
		host->retune_now = 0;
	else
		return 0;

	if (!host->need_retune || host->doing_retune || !host->card)
		return 0;

	host->need_retune = 0;

	host->doing_retune = 1;

	if (host->ios.timing == MMC_TIMING_MMC_HS400) {
		err = mmc_hs400_to_hs200(host->card);
		if (err)
			goto out;

		return_to_hs400 = true;

		if (host->ops->prepare_hs400_tuning)
			host->ops->prepare_hs400_tuning(host, &host->ios);
	}

	err = mmc_execute_tuning(host->card);
	if (err)
		goto out;

	if (return_to_hs400)
		err = mmc_hs200_to_hs400(host->card);
out:
	host->doing_retune = 0;

	return err;
}

static void mmc_retune_timer(unsigned long data)
{
	struct mmc_host *host = (struct mmc_host *)data;

	mmc_retune_needed(host);
}

/**
 *	mmc_of_parse() - parse host's device-tree node
 *	@host: host whose node should be parsed.
 *
 * To keep the rest of the MMC subsystem unaware of whether DT has been
 * used to to instantiate and configure this host instance or not, we
 * parse the properties and set respective generic mmc-host flags and
 * parameters.
 */
int mmc_of_parse(struct mmc_host *host)
{
	struct device *dev = host->parent;
	u32 bus_width;
	int len, ret;
	bool cd_cap_invert, cd_gpio_invert = false;
	bool ro_cap_invert, ro_gpio_invert = false;

	if (!dev || !dev_fwnode(dev))
		return 0;

	/* "bus-width" is translated to MMC_CAP_*_BIT_DATA flags */
	if (device_property_read_u32(dev, "bus-width", &bus_width) < 0) {
		dev_dbg(host->parent,
			"\"bus-width\" property is missing, assuming 1 bit.\n");
		bus_width = 1;
	}

	switch (bus_width) {
	case 8:
		host->caps |= MMC_CAP_8_BIT_DATA;
		/* Hosts capable of 8-bit transfers can also do 4 bits */
	case 4:
		host->caps |= MMC_CAP_4_BIT_DATA;
		break;
	case 1:
		break;
	default:
		dev_err(host->parent,
			"Invalid \"bus-width\" value %u!\n", bus_width);
		return -EINVAL;
	}

	/* f_max is obtained from the optional "max-frequency" property */
	device_property_read_u32(dev, "max-frequency", &host->f_max);

	/*
	 * Configure CD and WP pins. They are both by default active low to
	 * match the SDHCI spec. If GPIOs are provided for CD and / or WP, the
	 * mmc-gpio helpers are used to attach, configure and use them. If
	 * polarity inversion is specified in DT, one of MMC_CAP2_CD_ACTIVE_HIGH
	 * and MMC_CAP2_RO_ACTIVE_HIGH capability-2 flags is set. If the
	 * "broken-cd" property is provided, the MMC_CAP_NEEDS_POLL capability
	 * is set. If the "non-removable" property is found, the
	 * MMC_CAP_NONREMOVABLE capability is set and no card-detection
	 * configuration is performed.
	 */

	/* Parse Card Detection */
	if (device_property_read_bool(dev, "non-removable")) {
		host->caps |= MMC_CAP_NONREMOVABLE;
	} else {
		cd_cap_invert = device_property_read_bool(dev, "cd-inverted");

		if (device_property_read_bool(dev, "broken-cd"))
			host->caps |= MMC_CAP_NEEDS_POLL;

		ret = mmc_gpiod_request_cd(host, "cd", 0, true,
					   0, &cd_gpio_invert);
		if (!ret)
			dev_info(host->parent, "Got CD GPIO\n");
		else if (ret != -ENOENT && ret != -ENOSYS)
			return ret;

		/*
		 * There are two ways to flag that the CD line is inverted:
		 * through the cd-inverted flag and by the GPIO line itself
		 * being inverted from the GPIO subsystem. This is a leftover
		 * from the times when the GPIO subsystem did not make it
		 * possible to flag a line as inverted.
		 *
		 * If the capability on the host AND the GPIO line are
		 * both inverted, the end result is that the CD line is
		 * not inverted.
		 */
		if (cd_cap_invert ^ cd_gpio_invert)
			host->caps2 |= MMC_CAP2_CD_ACTIVE_HIGH;
	}

	/* Parse Write Protection */
	ro_cap_invert = device_property_read_bool(dev, "wp-inverted");

	ret = mmc_gpiod_request_ro(host, "wp", 0, false, 0, &ro_gpio_invert);
	if (!ret)
		dev_info(host->parent, "Got WP GPIO\n");
	else if (ret != -ENOENT && ret != -ENOSYS)
		return ret;

	if (device_property_read_bool(dev, "disable-wp"))
		host->caps2 |= MMC_CAP2_NO_WRITE_PROTECT;

	/* See the comment on CD inversion above */
	if (ro_cap_invert ^ ro_gpio_invert)
		host->caps2 |= MMC_CAP2_RO_ACTIVE_HIGH;

	if (device_property_read_bool(dev, "cap-sd-highspeed"))
		host->caps |= MMC_CAP_SD_HIGHSPEED;
	if (device_property_read_bool(dev, "cap-mmc-highspeed"))
		host->caps |= MMC_CAP_MMC_HIGHSPEED;
	if (device_property_read_bool(dev, "sd-uhs-sdr12"))
		host->caps |= MMC_CAP_UHS_SDR12;
	if (device_property_read_bool(dev, "sd-uhs-sdr25"))
		host->caps |= MMC_CAP_UHS_SDR25;
	if (device_property_read_bool(dev, "sd-uhs-sdr50"))
		host->caps |= MMC_CAP_UHS_SDR50;
	if (device_property_read_bool(dev, "sd-uhs-sdr104"))
		host->caps |= MMC_CAP_UHS_SDR104;
	if (device_property_read_bool(dev, "sd-uhs-ddr50"))
		host->caps |= MMC_CAP_UHS_DDR50;
	if (device_property_read_bool(dev, "cap-power-off-card"))
		host->caps |= MMC_CAP_POWER_OFF_CARD;
	if (device_property_read_bool(dev, "cap-mmc-hw-reset"))
		host->caps |= MMC_CAP_HW_RESET;
	if (device_property_read_bool(dev, "cap-sdio-irq"))
		host->caps |= MMC_CAP_SDIO_IRQ;
	if (device_property_read_bool(dev, "full-pwr-cycle"))
		host->caps2 |= MMC_CAP2_FULL_PWR_CYCLE;
	if (device_property_read_bool(dev, "keep-power-in-suspend"))
		host->pm_caps |= MMC_PM_KEEP_POWER;
	if (device_property_read_bool(dev, "wakeup-source") ||
	    device_property_read_bool(dev, "enable-sdio-wakeup")) /* legacy */
		host->pm_caps |= MMC_PM_WAKE_SDIO_IRQ;
<<<<<<< HEAD
	if (of_find_property(np, "ignore-pm-notify", &len))
		host->pm_caps |= MMC_PM_IGNORE_PM_NOTIFY;
	if (of_property_read_bool(np, "mmc-ddr-1_8v"))
=======
	if (device_property_read_bool(dev, "mmc-ddr-1_8v"))
>>>>>>> 2832a12b
		host->caps |= MMC_CAP_1_8V_DDR;
	if (device_property_read_bool(dev, "mmc-ddr-1_2v"))
		host->caps |= MMC_CAP_1_2V_DDR;
	if (device_property_read_bool(dev, "mmc-hs200-1_8v"))
		host->caps2 |= MMC_CAP2_HS200_1_8V_SDR;
	if (device_property_read_bool(dev, "mmc-hs200-1_2v"))
		host->caps2 |= MMC_CAP2_HS200_1_2V_SDR;
	if (device_property_read_bool(dev, "mmc-hs400-1_8v"))
		host->caps2 |= MMC_CAP2_HS400_1_8V | MMC_CAP2_HS200_1_8V_SDR;
	if (device_property_read_bool(dev, "mmc-hs400-1_2v"))
		host->caps2 |= MMC_CAP2_HS400_1_2V | MMC_CAP2_HS200_1_2V_SDR;
	if (device_property_read_bool(dev, "mmc-hs400-enhanced-strobe"))
		host->caps2 |= MMC_CAP2_HS400_ES;
	if (device_property_read_bool(dev, "no-sdio"))
		host->caps2 |= MMC_CAP2_NO_SDIO;
	if (device_property_read_bool(dev, "no-sd"))
		host->caps2 |= MMC_CAP2_NO_SD;
	if (device_property_read_bool(dev, "no-mmc"))
		host->caps2 |= MMC_CAP2_NO_MMC;
	if (of_property_read_bool(np, "only-1-8-v"))
		host->caps2 |= MMC_CAP2_ONLY_1V8_SIGNAL_VOLTAGE;

	host->dsr_req = !device_property_read_u32(dev, "dsr", &host->dsr);
	if (host->dsr_req && (host->dsr & ~0xffff)) {
		dev_err(host->parent,
			"device tree specified broken value for DSR: 0x%x, ignoring\n",
			host->dsr);
		host->dsr_req = 0;
	}

	return mmc_pwrseq_alloc(host);
}

EXPORT_SYMBOL(mmc_of_parse);

/**
 *	mmc_alloc_host - initialise the per-host structure.
 *	@extra: sizeof private data structure
 *	@dev: pointer to host device model structure
 *
 *	Initialise the per-host structure.
 */
struct mmc_host *mmc_alloc_host(int extra, struct device *dev)
{
	int err;
	struct mmc_host *host;

	host = kzalloc(sizeof(struct mmc_host) + extra, GFP_KERNEL);
	if (!host)
		return NULL;

	/* scanning will be enabled when we're ready */
	host->rescan_disable = 1;

again:
	if (!ida_pre_get(&mmc_host_ida, GFP_KERNEL)) {
		kfree(host);
		return NULL;
	}

	spin_lock(&mmc_host_lock);
	err = ida_get_new(&mmc_host_ida, &host->index);
	spin_unlock(&mmc_host_lock);

	if (err == -EAGAIN) {
		goto again;
	} else if (err) {
		kfree(host);
		return NULL;
	}

	dev_set_name(&host->class_dev, "mmc%d", host->index);

	host->parent = dev;
	host->class_dev.parent = dev;
	host->class_dev.class = &mmc_host_class;
	device_initialize(&host->class_dev);
	device_enable_async_suspend(&host->class_dev);

	if (mmc_gpio_alloc(host)) {
		put_device(&host->class_dev);
		return NULL;
	}

	spin_lock_init(&host->lock);
	init_waitqueue_head(&host->wq);
	INIT_DELAYED_WORK(&host->detect, mmc_rescan);
	setup_timer(&host->retune_timer, mmc_retune_timer, (unsigned long)host);

	/*
	 * By default, hosts do not support SGIO or large requests.
	 * They have to set these according to their abilities.
	 */
	host->max_segs = 1;
	host->max_seg_size = PAGE_SIZE;

	host->max_req_size = PAGE_SIZE;
	host->max_blk_size = 512;
	host->max_blk_count = PAGE_SIZE / 512;

	return host;
}

EXPORT_SYMBOL(mmc_alloc_host);

/**
 *	mmc_add_host - initialise host hardware
 *	@host: mmc host
 *
 *	Register the host with the driver model. The host must be
 *	prepared to start servicing requests before this function
 *	completes.
 */
int mmc_add_host(struct mmc_host *host)
{
	int err;

	WARN_ON((host->caps & MMC_CAP_SDIO_IRQ) &&
		!host->ops->enable_sdio_irq);

	err = device_add(&host->class_dev);
	if (err)
		return err;

	led_trigger_register_simple(dev_name(&host->class_dev), &host->led);

#ifdef CONFIG_DEBUG_FS
	mmc_add_host_debugfs(host);
#endif

#ifdef CONFIG_BLOCK
	mmc_latency_hist_sysfs_init(host);
#endif

	mmc_start_host(host);
	if (!(host->pm_flags & MMC_PM_IGNORE_PM_NOTIFY))
		mmc_register_pm_notifier(host);

	return 0;
}

EXPORT_SYMBOL(mmc_add_host);

/**
 *	mmc_remove_host - remove host hardware
 *	@host: mmc host
 *
 *	Unregister and remove all cards associated with this host,
 *	and power down the MMC bus. No new requests will be issued
 *	after this function has returned.
 */
void mmc_remove_host(struct mmc_host *host)
{
	if (!(host->pm_flags & MMC_PM_IGNORE_PM_NOTIFY))
		mmc_unregister_pm_notifier(host);
	mmc_stop_host(host);

#ifdef CONFIG_DEBUG_FS
	mmc_remove_host_debugfs(host);
#endif

#ifdef CONFIG_BLOCK
	mmc_latency_hist_sysfs_exit(host);
#endif

	device_del(&host->class_dev);

	led_trigger_unregister_simple(host->led);
}

EXPORT_SYMBOL(mmc_remove_host);

/**
 *	mmc_free_host - free the host structure
 *	@host: mmc host
 *
 *	Free the host once all references to it have been dropped.
 */
void mmc_free_host(struct mmc_host *host)
{
	mmc_pwrseq_free(host);
	put_device(&host->class_dev);
}

EXPORT_SYMBOL(mmc_free_host);<|MERGE_RESOLUTION|>--- conflicted
+++ resolved
@@ -180,7 +180,7 @@
 {
 	struct device *dev = host->parent;
 	u32 bus_width;
-	int len, ret;
+	int ret;
 	bool cd_cap_invert, cd_gpio_invert = false;
 	bool ro_cap_invert, ro_gpio_invert = false;
 
@@ -298,13 +298,9 @@
 	if (device_property_read_bool(dev, "wakeup-source") ||
 	    device_property_read_bool(dev, "enable-sdio-wakeup")) /* legacy */
 		host->pm_caps |= MMC_PM_WAKE_SDIO_IRQ;
-<<<<<<< HEAD
-	if (of_find_property(np, "ignore-pm-notify", &len))
+	if (device_property_read_bool(dev, "ignore-pm-notify"))
 		host->pm_caps |= MMC_PM_IGNORE_PM_NOTIFY;
-	if (of_property_read_bool(np, "mmc-ddr-1_8v"))
-=======
 	if (device_property_read_bool(dev, "mmc-ddr-1_8v"))
->>>>>>> 2832a12b
 		host->caps |= MMC_CAP_1_8V_DDR;
 	if (device_property_read_bool(dev, "mmc-ddr-1_2v"))
 		host->caps |= MMC_CAP_1_2V_DDR;
@@ -324,7 +320,7 @@
 		host->caps2 |= MMC_CAP2_NO_SD;
 	if (device_property_read_bool(dev, "no-mmc"))
 		host->caps2 |= MMC_CAP2_NO_MMC;
-	if (of_property_read_bool(np, "only-1-8-v"))
+	if (device_property_read_bool(dev, "only-1-8-v"))
 		host->caps2 |= MMC_CAP2_ONLY_1V8_SIGNAL_VOLTAGE;
 
 	host->dsr_req = !device_property_read_u32(dev, "dsr", &host->dsr);
