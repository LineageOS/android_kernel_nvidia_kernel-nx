--- conflicted
+++ resolved
@@ -562,7 +562,7 @@
 				int stop)
 {
 	struct mxs_i2c_dev *i2c = i2c_get_adapdata(adap);
-	int ret, err;
+	int ret;
 	int flags;
 	int use_pio = 0;
 
@@ -587,17 +587,9 @@
 	i2c->cmd_err = 0;
 	if (use_pio) {
 		ret = mxs_i2c_pio_setup_xfer(adap, msg, flags);
-<<<<<<< HEAD
-		if (ret) {
-			err = mxs_i2c_reset(i2c);
-			if (err)
-				return err;
-		}
-=======
 		/* No need to reset the block if NAK was received. */
 		if (ret && (ret != -ENXIO))
 			mxs_i2c_reset(i2c);
->>>>>>> d8ec26d7
 	} else {
 		reinit_completion(&i2c->cmd_complete);
 		ret = mxs_i2c_dma_setup_xfer(adap, msg, flags);
@@ -757,21 +749,12 @@
 	}
 	rcv_count = high_count * 3 / 8;
 	xmit_count = low_count * 3 / 8;
-<<<<<<< HEAD
 
 	dev_dbg(dev,
 		"speed=%u(actual %u) divider=%u low=%u high=%u xmit=%u rcv=%u leadin=%u bus_free=%u\n",
 		speed, clk / divider, divider, low_count, high_count,
 		xmit_count, rcv_count, leadin, bus_free);
 
-=======
-
-	dev_dbg(dev,
-		"speed=%u(actual %u) divider=%u low=%u high=%u xmit=%u rcv=%u leadin=%u bus_free=%u\n",
-		speed, clk / divider, divider, low_count, high_count,
-		xmit_count, rcv_count, leadin, bus_free);
-
->>>>>>> d8ec26d7
 	low_count -= 2;
 	high_count -= 7;
 	i2c->timing0 = (high_count << 16) | rcv_count;
