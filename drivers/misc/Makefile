#
# Makefile for misc devices that really don't fit anywhere else.
#

subdir-ccflags-y += -Wno-error

obj-$(CONFIG_IBM_ASM)		+= ibmasm/
obj-$(CONFIG_AD525X_DPOT)	+= ad525x_dpot.o
obj-$(CONFIG_AD525X_DPOT_I2C)	+= ad525x_dpot-i2c.o
obj-$(CONFIG_AD525X_DPOT_SPI)	+= ad525x_dpot-spi.o
obj-$(CONFIG_INTEL_MID_PTI)	+= pti.o
obj-$(CONFIG_ATMEL_SSC)		+= atmel-ssc.o
obj-$(CONFIG_ATMEL_TCLIB)	+= atmel_tclib.o
obj-$(CONFIG_DUMMY_IRQ)		+= dummy-irq.o
obj-$(CONFIG_ICS932S401)	+= ics932s401.o
obj-$(CONFIG_LKDTM)		+= lkdtm.o
obj-$(CONFIG_TIFM_CORE)       	+= tifm_core.o
obj-$(CONFIG_TIFM_7XX1)       	+= tifm_7xx1.o
obj-$(CONFIG_PHANTOM)		+= phantom.o
obj-$(CONFIG_QCOM_COINCELL)	+= qcom-coincell.o
obj-$(CONFIG_SENSORS_BH1770)	+= bh1770glc.o
obj-$(CONFIG_SENSORS_APDS990X)	+= apds990x.o
obj-$(CONFIG_SGI_IOC4)		+= ioc4.o
obj-$(CONFIG_ENCLOSURE_SERVICES) += enclosure.o
obj-$(CONFIG_KGDB_TESTS)	+= kgdbts.o
obj-$(CONFIG_SGI_XP)		+= sgi-xp/
obj-$(CONFIG_SGI_GRU)		+= sgi-gru/
obj-$(CONFIG_CS5535_MFGPT)	+= cs5535-mfgpt.o
obj-$(CONFIG_HP_ILO)		+= hpilo.o
obj-$(CONFIG_APDS9802ALS)	+= apds9802als.o
obj-$(CONFIG_ISL29003)		+= isl29003.o
obj-$(CONFIG_ISL29020)		+= isl29020.o
obj-$(CONFIG_SENSORS_TSL2550)	+= tsl2550.o
obj-$(CONFIG_DS1682)		+= ds1682.o
obj-$(CONFIG_TI_DAC7512)	+= ti_dac7512.o
obj-$(CONFIG_C2PORT)		+= c2port/
obj-$(CONFIG_HMC6352)		+= hmc6352.o
obj-y				+= eeprom/
obj-y				+= cb710/
obj-$(CONFIG_SPEAR13XX_PCIE_GADGET)	+= spear13xx_pcie_gadget.o
obj-$(CONFIG_VMWARE_BALLOON)	+= vmw_balloon.o
obj-$(CONFIG_ARM_CHARLCD)	+= arm-charlcd.o
obj-$(CONFIG_PCH_PHUB)		+= pch_phub.o
obj-y				+= ti-st/
obj-y				+= lis3lv02d/
obj-$(CONFIG_USB_SWITCH_FSA9480) += fsa9480.o
obj-$(CONFIG_ALTERA_STAPL)	+=altera-stapl/
obj-$(CONFIG_INTEL_MEI)		+= mei/
obj-$(CONFIG_VMWARE_VMCI)	+= vmw_vmci/
obj-$(CONFIG_LATTICE_ECP3_CONFIG)	+= lattice-ecp3-config.o
obj-$(CONFIG_SRAM)		+= sram.o
obj-y				+= mic/
obj-$(CONFIG_GENWQE)		+= genwqe/
obj-$(CONFIG_ECHO)		+= echo/
obj-$(CONFIG_VEXPRESS_SYSCFG)	+= vexpress-syscfg.o
obj-$(CONFIG_CXL_BASE)		+= cxl/
obj-$(CONFIG_PANEL)             += panel.o

obj-$(CONFIG_UID_SYS_STATS)	+= uid_sys_stats.o
obj-$(CONFIG_MEMORY_STATE_TIME)	+= memory_state_time.o

lkdtm-$(CONFIG_LKDTM)		+= lkdtm_core.o
lkdtm-$(CONFIG_LKDTM)		+= lkdtm_bugs.o
lkdtm-$(CONFIG_LKDTM)		+= lkdtm_heap.o
lkdtm-$(CONFIG_LKDTM)		+= lkdtm_perms.o
lkdtm-$(CONFIG_LKDTM)		+= lkdtm_rodata_objcopy.o
lkdtm-$(CONFIG_LKDTM)		+= lkdtm_usercopy.o

<<<<<<< HEAD
obj-$(CONFIG_GPS_HWGEOFENCING)  += gps_wake.o
obj-$(CONFIG_BLUEDROID_PM)      += bluedroid_pm.o

=======
CFLAGS_lkdtm_rodata.o		+= $(DISABLE_LTO)
>>>>>>> 3fd926a5
KCOV_INSTRUMENT_lkdtm_rodata.o	:= n

OBJCOPYFLAGS :=
OBJCOPYFLAGS_lkdtm_rodata_objcopy.o := \
			--set-section-flags .text=alloc,readonly \
			--rename-section .text=.rodata
targets += lkdtm_rodata.o lkdtm_rodata_objcopy.o
$(obj)/lkdtm_rodata_objcopy.o: $(obj)/lkdtm_rodata.o FORCE
	$(call if_changed,objcopy)
obj-$(CONFIG_CPULOAD_MONITOR)	+= cpuload.o
obj-y				+= inter-tegra/<|MERGE_RESOLUTION|>--- conflicted
+++ resolved
@@ -66,13 +66,10 @@
 lkdtm-$(CONFIG_LKDTM)		+= lkdtm_rodata_objcopy.o
 lkdtm-$(CONFIG_LKDTM)		+= lkdtm_usercopy.o
 
-<<<<<<< HEAD
 obj-$(CONFIG_GPS_HWGEOFENCING)  += gps_wake.o
 obj-$(CONFIG_BLUEDROID_PM)      += bluedroid_pm.o
 
-=======
 CFLAGS_lkdtm_rodata.o		+= $(DISABLE_LTO)
->>>>>>> 3fd926a5
 KCOV_INSTRUMENT_lkdtm_rodata.o	:= n
 
 OBJCOPYFLAGS :=
