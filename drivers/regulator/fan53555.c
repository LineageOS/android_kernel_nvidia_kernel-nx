--- conflicted
+++ resolved
@@ -536,17 +536,13 @@
 		.name = "fan53555",
 		.driver_data = FAN53555_VENDOR_FAIRCHILD
 	}, {
-<<<<<<< HEAD
 		.name = "fan53528",
 		.driver_data = FAN53528_VENDOR_FAIRCHILD
 	}, {
-		.name = "syr82x",
-=======
 		.name = "syr827",
 		.driver_data = FAN53555_VENDOR_SILERGY
 	}, {
 		.name = "syr828",
->>>>>>> 4170bfad
 		.driver_data = FAN53555_VENDOR_SILERGY
 	},
 	{ },
