--- conflicted
+++ resolved
@@ -4834,11 +4834,7 @@
 {
 	struct drm_i915_private *dev_priv = dev->dev_private;
 	struct intel_engine_cs *engine;
-<<<<<<< HEAD
-	int ret, j;
-=======
 	int ret;
->>>>>>> e42aeef1
 
 	/* Double layer security blanket, see i915_gem_init() */
 	intel_uncore_forcewake_get(dev_priv, FORCEWAKE_ALL);
