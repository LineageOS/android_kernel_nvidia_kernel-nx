/*
 * Copyright 2014 Advanced Micro Devices, Inc.
 *
 * Permission is hereby granted, free of charge, to any person obtaining a
 * copy of this software and associated documentation files (the "Software"),
 * to deal in the Software without restriction, including without limitation
 * the rights to use, copy, modify, merge, publish, distribute, sublicense,
 * and/or sell copies of the Software, and to permit persons to whom the
 * Software is furnished to do so, subject to the following conditions:
 *
 * The above copyright notice and this permission notice shall be included in
 * all copies or substantial portions of the Software.
 *
 * THE SOFTWARE IS PROVIDED "AS IS", WITHOUT WARRANTY OF ANY KIND, EXPRESS OR
 * IMPLIED, INCLUDING BUT NOT LIMITED TO THE WARRANTIES OF MERCHANTABILITY,
 * FITNESS FOR A PARTICULAR PURPOSE AND NONINFRINGEMENT.  IN NO EVENT SHALL
 * THE COPYRIGHT HOLDER(S) OR AUTHOR(S) BE LIABLE FOR ANY CLAIM, DAMAGES OR
 * OTHER LIABILITY, WHETHER IN AN ACTION OF CONTRACT, TORT OR OTHERWISE,
 * ARISING FROM, OUT OF OR IN CONNECTION WITH THE SOFTWARE OR THE USE OR
 * OTHER DEALINGS IN THE SOFTWARE.
 *
 */
#include "drmP.h"
#include "amdgpu.h"
#include "amdgpu_pm.h"
#include "amdgpu_i2c.h"
#include "vid.h"
#include "atom.h"
#include "amdgpu_atombios.h"
#include "atombios_crtc.h"
#include "atombios_encoders.h"
#include "amdgpu_pll.h"
#include "amdgpu_connectors.h"

#include "dce/dce_10_0_d.h"
#include "dce/dce_10_0_sh_mask.h"
#include "dce/dce_10_0_enum.h"
#include "oss/oss_3_0_d.h"
#include "oss/oss_3_0_sh_mask.h"
#include "gmc/gmc_8_1_d.h"
#include "gmc/gmc_8_1_sh_mask.h"

static void dce_v10_0_set_display_funcs(struct amdgpu_device *adev);
static void dce_v10_0_set_irq_funcs(struct amdgpu_device *adev);

static const u32 crtc_offsets[] =
{
	CRTC0_REGISTER_OFFSET,
	CRTC1_REGISTER_OFFSET,
	CRTC2_REGISTER_OFFSET,
	CRTC3_REGISTER_OFFSET,
	CRTC4_REGISTER_OFFSET,
	CRTC5_REGISTER_OFFSET,
	CRTC6_REGISTER_OFFSET
};

static const u32 hpd_offsets[] =
{
	HPD0_REGISTER_OFFSET,
	HPD1_REGISTER_OFFSET,
	HPD2_REGISTER_OFFSET,
	HPD3_REGISTER_OFFSET,
	HPD4_REGISTER_OFFSET,
	HPD5_REGISTER_OFFSET
};

static const uint32_t dig_offsets[] = {
	DIG0_REGISTER_OFFSET,
	DIG1_REGISTER_OFFSET,
	DIG2_REGISTER_OFFSET,
	DIG3_REGISTER_OFFSET,
	DIG4_REGISTER_OFFSET,
	DIG5_REGISTER_OFFSET,
	DIG6_REGISTER_OFFSET
};

static const struct {
	uint32_t        reg;
	uint32_t        vblank;
	uint32_t        vline;
	uint32_t        hpd;

} interrupt_status_offsets[] = { {
	.reg = mmDISP_INTERRUPT_STATUS,
	.vblank = DISP_INTERRUPT_STATUS__LB_D1_VBLANK_INTERRUPT_MASK,
	.vline = DISP_INTERRUPT_STATUS__LB_D1_VLINE_INTERRUPT_MASK,
	.hpd = DISP_INTERRUPT_STATUS__DC_HPD1_INTERRUPT_MASK
}, {
	.reg = mmDISP_INTERRUPT_STATUS_CONTINUE,
	.vblank = DISP_INTERRUPT_STATUS_CONTINUE__LB_D2_VBLANK_INTERRUPT_MASK,
	.vline = DISP_INTERRUPT_STATUS_CONTINUE__LB_D2_VLINE_INTERRUPT_MASK,
	.hpd = DISP_INTERRUPT_STATUS_CONTINUE__DC_HPD2_INTERRUPT_MASK
}, {
	.reg = mmDISP_INTERRUPT_STATUS_CONTINUE2,
	.vblank = DISP_INTERRUPT_STATUS_CONTINUE2__LB_D3_VBLANK_INTERRUPT_MASK,
	.vline = DISP_INTERRUPT_STATUS_CONTINUE2__LB_D3_VLINE_INTERRUPT_MASK,
	.hpd = DISP_INTERRUPT_STATUS_CONTINUE2__DC_HPD3_INTERRUPT_MASK
}, {
	.reg = mmDISP_INTERRUPT_STATUS_CONTINUE3,
	.vblank = DISP_INTERRUPT_STATUS_CONTINUE3__LB_D4_VBLANK_INTERRUPT_MASK,
	.vline = DISP_INTERRUPT_STATUS_CONTINUE3__LB_D4_VLINE_INTERRUPT_MASK,
	.hpd = DISP_INTERRUPT_STATUS_CONTINUE3__DC_HPD4_INTERRUPT_MASK
}, {
	.reg = mmDISP_INTERRUPT_STATUS_CONTINUE4,
	.vblank = DISP_INTERRUPT_STATUS_CONTINUE4__LB_D5_VBLANK_INTERRUPT_MASK,
	.vline = DISP_INTERRUPT_STATUS_CONTINUE4__LB_D5_VLINE_INTERRUPT_MASK,
	.hpd = DISP_INTERRUPT_STATUS_CONTINUE4__DC_HPD5_INTERRUPT_MASK
}, {
	.reg = mmDISP_INTERRUPT_STATUS_CONTINUE5,
	.vblank = DISP_INTERRUPT_STATUS_CONTINUE5__LB_D6_VBLANK_INTERRUPT_MASK,
	.vline = DISP_INTERRUPT_STATUS_CONTINUE5__LB_D6_VLINE_INTERRUPT_MASK,
	.hpd = DISP_INTERRUPT_STATUS_CONTINUE5__DC_HPD6_INTERRUPT_MASK
} };

static const u32 golden_settings_tonga_a11[] =
{
	mmDCI_CLK_CNTL, 0x00000080, 0x00000000,
	mmFBC_DEBUG_COMP, 0x000000f0, 0x00000070,
	mmFBC_MISC, 0x1f311fff, 0x12300000,
	mmHDMI_CONTROL, 0x31000111, 0x00000011,
};

static const u32 tonga_mgcg_cgcg_init[] =
{
	mmXDMA_CLOCK_GATING_CNTL, 0xffffffff, 0x00000100,
	mmXDMA_MEM_POWER_CNTL, 0x00000101, 0x00000000,
};

static const u32 golden_settings_fiji_a10[] =
{
	mmDCI_CLK_CNTL, 0x00000080, 0x00000000,
	mmFBC_DEBUG_COMP, 0x000000f0, 0x00000070,
	mmFBC_MISC, 0x1f311fff, 0x12300000,
	mmHDMI_CONTROL, 0x31000111, 0x00000011,
};

static const u32 fiji_mgcg_cgcg_init[] =
{
	mmXDMA_CLOCK_GATING_CNTL, 0xffffffff, 0x00000100,
	mmXDMA_MEM_POWER_CNTL, 0x00000101, 0x00000000,
};

static void dce_v10_0_init_golden_registers(struct amdgpu_device *adev)
{
	switch (adev->asic_type) {
	case CHIP_FIJI:
		amdgpu_program_register_sequence(adev,
						 fiji_mgcg_cgcg_init,
						 (const u32)ARRAY_SIZE(fiji_mgcg_cgcg_init));
		amdgpu_program_register_sequence(adev,
						 golden_settings_fiji_a10,
						 (const u32)ARRAY_SIZE(golden_settings_fiji_a10));
		break;
	case CHIP_TONGA:
		amdgpu_program_register_sequence(adev,
						 tonga_mgcg_cgcg_init,
						 (const u32)ARRAY_SIZE(tonga_mgcg_cgcg_init));
		amdgpu_program_register_sequence(adev,
						 golden_settings_tonga_a11,
						 (const u32)ARRAY_SIZE(golden_settings_tonga_a11));
		break;
	default:
		break;
	}
}

static u32 dce_v10_0_audio_endpt_rreg(struct amdgpu_device *adev,
				     u32 block_offset, u32 reg)
{
	unsigned long flags;
	u32 r;

	spin_lock_irqsave(&adev->audio_endpt_idx_lock, flags);
	WREG32(mmAZALIA_F0_CODEC_ENDPOINT_INDEX + block_offset, reg);
	r = RREG32(mmAZALIA_F0_CODEC_ENDPOINT_DATA + block_offset);
	spin_unlock_irqrestore(&adev->audio_endpt_idx_lock, flags);

	return r;
}

static void dce_v10_0_audio_endpt_wreg(struct amdgpu_device *adev,
				      u32 block_offset, u32 reg, u32 v)
{
	unsigned long flags;

	spin_lock_irqsave(&adev->audio_endpt_idx_lock, flags);
	WREG32(mmAZALIA_F0_CODEC_ENDPOINT_INDEX + block_offset, reg);
	WREG32(mmAZALIA_F0_CODEC_ENDPOINT_DATA + block_offset, v);
	spin_unlock_irqrestore(&adev->audio_endpt_idx_lock, flags);
}

static bool dce_v10_0_is_in_vblank(struct amdgpu_device *adev, int crtc)
{
	if (RREG32(mmCRTC_STATUS + crtc_offsets[crtc]) &
			CRTC_V_BLANK_START_END__CRTC_V_BLANK_START_MASK)
		return true;
	else
		return false;
}

static bool dce_v10_0_is_counter_moving(struct amdgpu_device *adev, int crtc)
{
	u32 pos1, pos2;

	pos1 = RREG32(mmCRTC_STATUS_POSITION + crtc_offsets[crtc]);
	pos2 = RREG32(mmCRTC_STATUS_POSITION + crtc_offsets[crtc]);

	if (pos1 != pos2)
		return true;
	else
		return false;
}

/**
 * dce_v10_0_vblank_wait - vblank wait asic callback.
 *
 * @adev: amdgpu_device pointer
 * @crtc: crtc to wait for vblank on
 *
 * Wait for vblank on the requested crtc (evergreen+).
 */
static void dce_v10_0_vblank_wait(struct amdgpu_device *adev, int crtc)
{
	unsigned i = 0;

	if (crtc >= adev->mode_info.num_crtc)
		return;

	if (!(RREG32(mmCRTC_CONTROL + crtc_offsets[crtc]) & CRTC_CONTROL__CRTC_MASTER_EN_MASK))
		return;

	/* depending on when we hit vblank, we may be close to active; if so,
	 * wait for another frame.
	 */
	while (dce_v10_0_is_in_vblank(adev, crtc)) {
		if (i++ % 100 == 0) {
			if (!dce_v10_0_is_counter_moving(adev, crtc))
				break;
		}
	}

	while (!dce_v10_0_is_in_vblank(adev, crtc)) {
		if (i++ % 100 == 0) {
			if (!dce_v10_0_is_counter_moving(adev, crtc))
				break;
		}
	}
}

static u32 dce_v10_0_vblank_get_counter(struct amdgpu_device *adev, int crtc)
{
	if (crtc >= adev->mode_info.num_crtc)
		return 0;
	else
		return RREG32(mmCRTC_STATUS_FRAME_COUNT + crtc_offsets[crtc]);
}

static void dce_v10_0_pageflip_interrupt_init(struct amdgpu_device *adev)
{
	unsigned i;

	/* Enable pflip interrupts */
	for (i = 0; i < adev->mode_info.num_crtc; i++)
		amdgpu_irq_get(adev, &adev->pageflip_irq, i);
}

static void dce_v10_0_pageflip_interrupt_fini(struct amdgpu_device *adev)
{
	unsigned i;

	/* Disable pflip interrupts */
	for (i = 0; i < adev->mode_info.num_crtc; i++)
		amdgpu_irq_put(adev, &adev->pageflip_irq, i);
}

/**
 * dce_v10_0_page_flip - pageflip callback.
 *
 * @adev: amdgpu_device pointer
 * @crtc_id: crtc to cleanup pageflip on
 * @crtc_base: new address of the crtc (GPU MC address)
 *
 * Triggers the actual pageflip by updating the primary
 * surface base address.
 */
static void dce_v10_0_page_flip(struct amdgpu_device *adev,
			      int crtc_id, u64 crtc_base)
{
	struct amdgpu_crtc *amdgpu_crtc = adev->mode_info.crtcs[crtc_id];

	/* update the primary scanout address */
	WREG32(mmGRPH_PRIMARY_SURFACE_ADDRESS_HIGH + amdgpu_crtc->crtc_offset,
	       upper_32_bits(crtc_base));
	/* writing to the low address triggers the update */
	WREG32(mmGRPH_PRIMARY_SURFACE_ADDRESS + amdgpu_crtc->crtc_offset,
	       lower_32_bits(crtc_base));
	/* post the write */
	RREG32(mmGRPH_PRIMARY_SURFACE_ADDRESS + amdgpu_crtc->crtc_offset);
}

static int dce_v10_0_crtc_get_scanoutpos(struct amdgpu_device *adev, int crtc,
					u32 *vbl, u32 *position)
{
	if ((crtc < 0) || (crtc >= adev->mode_info.num_crtc))
		return -EINVAL;

	*vbl = RREG32(mmCRTC_V_BLANK_START_END + crtc_offsets[crtc]);
	*position = RREG32(mmCRTC_STATUS_POSITION + crtc_offsets[crtc]);

	return 0;
}

/**
 * dce_v10_0_hpd_sense - hpd sense callback.
 *
 * @adev: amdgpu_device pointer
 * @hpd: hpd (hotplug detect) pin
 *
 * Checks if a digital monitor is connected (evergreen+).
 * Returns true if connected, false if not connected.
 */
static bool dce_v10_0_hpd_sense(struct amdgpu_device *adev,
			       enum amdgpu_hpd_id hpd)
{
	int idx;
	bool connected = false;

	switch (hpd) {
	case AMDGPU_HPD_1:
		idx = 0;
		break;
	case AMDGPU_HPD_2:
		idx = 1;
		break;
	case AMDGPU_HPD_3:
		idx = 2;
		break;
	case AMDGPU_HPD_4:
		idx = 3;
		break;
	case AMDGPU_HPD_5:
		idx = 4;
		break;
	case AMDGPU_HPD_6:
		idx = 5;
		break;
	default:
		return connected;
	}

	if (RREG32(mmDC_HPD_INT_STATUS + hpd_offsets[idx]) &
	    DC_HPD_INT_STATUS__DC_HPD_SENSE_MASK)
		connected = true;

	return connected;
}

/**
 * dce_v10_0_hpd_set_polarity - hpd set polarity callback.
 *
 * @adev: amdgpu_device pointer
 * @hpd: hpd (hotplug detect) pin
 *
 * Set the polarity of the hpd pin (evergreen+).
 */
static void dce_v10_0_hpd_set_polarity(struct amdgpu_device *adev,
				      enum amdgpu_hpd_id hpd)
{
	u32 tmp;
	bool connected = dce_v10_0_hpd_sense(adev, hpd);
	int idx;

	switch (hpd) {
	case AMDGPU_HPD_1:
		idx = 0;
		break;
	case AMDGPU_HPD_2:
		idx = 1;
		break;
	case AMDGPU_HPD_3:
		idx = 2;
		break;
	case AMDGPU_HPD_4:
		idx = 3;
		break;
	case AMDGPU_HPD_5:
		idx = 4;
		break;
	case AMDGPU_HPD_6:
		idx = 5;
		break;
	default:
		return;
	}

	tmp = RREG32(mmDC_HPD_INT_CONTROL + hpd_offsets[idx]);
	if (connected)
		tmp = REG_SET_FIELD(tmp, DC_HPD_INT_CONTROL, DC_HPD_INT_POLARITY, 0);
	else
		tmp = REG_SET_FIELD(tmp, DC_HPD_INT_CONTROL, DC_HPD_INT_POLARITY, 1);
	WREG32(mmDC_HPD_INT_CONTROL + hpd_offsets[idx], tmp);
}

/**
 * dce_v10_0_hpd_init - hpd setup callback.
 *
 * @adev: amdgpu_device pointer
 *
 * Setup the hpd pins used by the card (evergreen+).
 * Enable the pin, set the polarity, and enable the hpd interrupts.
 */
static void dce_v10_0_hpd_init(struct amdgpu_device *adev)
{
	struct drm_device *dev = adev->ddev;
	struct drm_connector *connector;
	u32 tmp;
	int idx;

	list_for_each_entry(connector, &dev->mode_config.connector_list, head) {
		struct amdgpu_connector *amdgpu_connector = to_amdgpu_connector(connector);

		if (connector->connector_type == DRM_MODE_CONNECTOR_eDP ||
		    connector->connector_type == DRM_MODE_CONNECTOR_LVDS) {
			/* don't try to enable hpd on eDP or LVDS avoid breaking the
			 * aux dp channel on imac and help (but not completely fix)
			 * https://bugzilla.redhat.com/show_bug.cgi?id=726143
			 * also avoid interrupt storms during dpms.
			 */
			continue;
		}

		switch (amdgpu_connector->hpd.hpd) {
		case AMDGPU_HPD_1:
			idx = 0;
			break;
		case AMDGPU_HPD_2:
			idx = 1;
			break;
		case AMDGPU_HPD_3:
			idx = 2;
			break;
		case AMDGPU_HPD_4:
			idx = 3;
			break;
		case AMDGPU_HPD_5:
			idx = 4;
			break;
		case AMDGPU_HPD_6:
			idx = 5;
			break;
		default:
			continue;
		}

		tmp = RREG32(mmDC_HPD_CONTROL + hpd_offsets[idx]);
		tmp = REG_SET_FIELD(tmp, DC_HPD_CONTROL, DC_HPD_EN, 1);
		WREG32(mmDC_HPD_CONTROL + hpd_offsets[idx], tmp);

		tmp = RREG32(mmDC_HPD_TOGGLE_FILT_CNTL + hpd_offsets[idx]);
		tmp = REG_SET_FIELD(tmp, DC_HPD_TOGGLE_FILT_CNTL,
				    DC_HPD_CONNECT_INT_DELAY,
				    AMDGPU_HPD_CONNECT_INT_DELAY_IN_MS);
		tmp = REG_SET_FIELD(tmp, DC_HPD_TOGGLE_FILT_CNTL,
				    DC_HPD_DISCONNECT_INT_DELAY,
				    AMDGPU_HPD_DISCONNECT_INT_DELAY_IN_MS);
		WREG32(mmDC_HPD_TOGGLE_FILT_CNTL + hpd_offsets[idx], tmp);

		dce_v10_0_hpd_set_polarity(adev, amdgpu_connector->hpd.hpd);
		amdgpu_irq_get(adev, &adev->hpd_irq,
			       amdgpu_connector->hpd.hpd);
	}
}

/**
 * dce_v10_0_hpd_fini - hpd tear down callback.
 *
 * @adev: amdgpu_device pointer
 *
 * Tear down the hpd pins used by the card (evergreen+).
 * Disable the hpd interrupts.
 */
static void dce_v10_0_hpd_fini(struct amdgpu_device *adev)
{
	struct drm_device *dev = adev->ddev;
	struct drm_connector *connector;
	u32 tmp;
	int idx;

	list_for_each_entry(connector, &dev->mode_config.connector_list, head) {
		struct amdgpu_connector *amdgpu_connector = to_amdgpu_connector(connector);

		switch (amdgpu_connector->hpd.hpd) {
		case AMDGPU_HPD_1:
			idx = 0;
			break;
		case AMDGPU_HPD_2:
			idx = 1;
			break;
		case AMDGPU_HPD_3:
			idx = 2;
			break;
		case AMDGPU_HPD_4:
			idx = 3;
			break;
		case AMDGPU_HPD_5:
			idx = 4;
			break;
		case AMDGPU_HPD_6:
			idx = 5;
			break;
		default:
			continue;
		}

		tmp = RREG32(mmDC_HPD_CONTROL + hpd_offsets[idx]);
		tmp = REG_SET_FIELD(tmp, DC_HPD_CONTROL, DC_HPD_EN, 0);
		WREG32(mmDC_HPD_CONTROL + hpd_offsets[idx], tmp);

		amdgpu_irq_put(adev, &adev->hpd_irq,
			       amdgpu_connector->hpd.hpd);
	}
}

static u32 dce_v10_0_hpd_get_gpio_reg(struct amdgpu_device *adev)
{
	return mmDC_GPIO_HPD_A;
}

static bool dce_v10_0_is_display_hung(struct amdgpu_device *adev)
{
	u32 crtc_hung = 0;
	u32 crtc_status[6];
	u32 i, j, tmp;

	for (i = 0; i < adev->mode_info.num_crtc; i++) {
		tmp = RREG32(mmCRTC_CONTROL + crtc_offsets[i]);
		if (REG_GET_FIELD(tmp, CRTC_CONTROL, CRTC_MASTER_EN)) {
			crtc_status[i] = RREG32(mmCRTC_STATUS_HV_COUNT + crtc_offsets[i]);
			crtc_hung |= (1 << i);
		}
	}

	for (j = 0; j < 10; j++) {
		for (i = 0; i < adev->mode_info.num_crtc; i++) {
			if (crtc_hung & (1 << i)) {
				tmp = RREG32(mmCRTC_STATUS_HV_COUNT + crtc_offsets[i]);
				if (tmp != crtc_status[i])
					crtc_hung &= ~(1 << i);
			}
		}
		if (crtc_hung == 0)
			return false;
		udelay(100);
	}

	return true;
}

static void dce_v10_0_stop_mc_access(struct amdgpu_device *adev,
				     struct amdgpu_mode_mc_save *save)
{
	u32 crtc_enabled, tmp;
	int i;

	save->vga_render_control = RREG32(mmVGA_RENDER_CONTROL);
	save->vga_hdp_control = RREG32(mmVGA_HDP_CONTROL);

	/* disable VGA render */
	tmp = RREG32(mmVGA_RENDER_CONTROL);
	tmp = REG_SET_FIELD(tmp, VGA_RENDER_CONTROL, VGA_VSTATUS_CNTL, 0);
	WREG32(mmVGA_RENDER_CONTROL, tmp);

	/* blank the display controllers */
	for (i = 0; i < adev->mode_info.num_crtc; i++) {
		crtc_enabled = REG_GET_FIELD(RREG32(mmCRTC_CONTROL + crtc_offsets[i]),
					     CRTC_CONTROL, CRTC_MASTER_EN);
		if (crtc_enabled) {
#if 0
			u32 frame_count;
			int j;

			save->crtc_enabled[i] = true;
			tmp = RREG32(mmCRTC_BLANK_CONTROL + crtc_offsets[i]);
			if (REG_GET_FIELD(tmp, CRTC_BLANK_CONTROL, CRTC_BLANK_DATA_EN) == 0) {
				amdgpu_display_vblank_wait(adev, i);
				WREG32(mmCRTC_UPDATE_LOCK + crtc_offsets[i], 1);
				tmp = REG_SET_FIELD(tmp, CRTC_BLANK_CONTROL, CRTC_BLANK_DATA_EN, 1);
				WREG32(mmCRTC_BLANK_CONTROL + crtc_offsets[i], tmp);
				WREG32(mmCRTC_UPDATE_LOCK + crtc_offsets[i], 0);
			}
			/* wait for the next frame */
			frame_count = amdgpu_display_vblank_get_counter(adev, i);
			for (j = 0; j < adev->usec_timeout; j++) {
				if (amdgpu_display_vblank_get_counter(adev, i) != frame_count)
					break;
				udelay(1);
			}
			tmp = RREG32(mmGRPH_UPDATE + crtc_offsets[i]);
			if (REG_GET_FIELD(tmp, GRPH_UPDATE, GRPH_UPDATE_LOCK) == 0) {
				tmp = REG_SET_FIELD(tmp, GRPH_UPDATE, GRPH_UPDATE_LOCK, 1);
				WREG32(mmGRPH_UPDATE + crtc_offsets[i], tmp);
			}
			tmp = RREG32(mmMASTER_UPDATE_LOCK + crtc_offsets[i]);
			if (REG_GET_FIELD(tmp, MASTER_UPDATE_LOCK, MASTER_UPDATE_LOCK) == 0) {
				tmp = REG_SET_FIELD(tmp, MASTER_UPDATE_LOCK, MASTER_UPDATE_LOCK, 1);
				WREG32(mmMASTER_UPDATE_LOCK + crtc_offsets[i], tmp);
			}
#else
			/* XXX this is a hack to avoid strange behavior with EFI on certain systems */
			WREG32(mmCRTC_UPDATE_LOCK + crtc_offsets[i], 1);
			tmp = RREG32(mmCRTC_CONTROL + crtc_offsets[i]);
			tmp = REG_SET_FIELD(tmp, CRTC_CONTROL, CRTC_MASTER_EN, 0);
			WREG32(mmCRTC_CONTROL + crtc_offsets[i], tmp);
			WREG32(mmCRTC_UPDATE_LOCK + crtc_offsets[i], 0);
			save->crtc_enabled[i] = false;
			/* ***** */
#endif
		} else {
			save->crtc_enabled[i] = false;
		}
	}
}

static void dce_v10_0_resume_mc_access(struct amdgpu_device *adev,
				       struct amdgpu_mode_mc_save *save)
{
	u32 tmp, frame_count;
	int i, j;

	/* update crtc base addresses */
	for (i = 0; i < adev->mode_info.num_crtc; i++) {
		WREG32(mmGRPH_PRIMARY_SURFACE_ADDRESS_HIGH + crtc_offsets[i],
		       upper_32_bits(adev->mc.vram_start));
		WREG32(mmGRPH_SECONDARY_SURFACE_ADDRESS_HIGH + crtc_offsets[i],
		       upper_32_bits(adev->mc.vram_start));
		WREG32(mmGRPH_PRIMARY_SURFACE_ADDRESS + crtc_offsets[i],
		       (u32)adev->mc.vram_start);
		WREG32(mmGRPH_SECONDARY_SURFACE_ADDRESS + crtc_offsets[i],
		       (u32)adev->mc.vram_start);

		if (save->crtc_enabled[i]) {
			tmp = RREG32(mmMASTER_UPDATE_MODE + crtc_offsets[i]);
			if (REG_GET_FIELD(tmp, MASTER_UPDATE_MODE, MASTER_UPDATE_MODE) != 3) {
				tmp = REG_SET_FIELD(tmp, MASTER_UPDATE_MODE, MASTER_UPDATE_MODE, 3);
				WREG32(mmMASTER_UPDATE_MODE + crtc_offsets[i], tmp);
			}
			tmp = RREG32(mmGRPH_UPDATE + crtc_offsets[i]);
			if (REG_GET_FIELD(tmp, GRPH_UPDATE, GRPH_UPDATE_LOCK)) {
				tmp = REG_SET_FIELD(tmp, GRPH_UPDATE, GRPH_UPDATE_LOCK, 0);
				WREG32(mmGRPH_UPDATE + crtc_offsets[i], tmp);
			}
			tmp = RREG32(mmMASTER_UPDATE_LOCK + crtc_offsets[i]);
			if (REG_GET_FIELD(tmp, MASTER_UPDATE_LOCK, MASTER_UPDATE_LOCK)) {
				tmp = REG_SET_FIELD(tmp, MASTER_UPDATE_LOCK, MASTER_UPDATE_LOCK, 0);
				WREG32(mmMASTER_UPDATE_LOCK + crtc_offsets[i], tmp);
			}
			for (j = 0; j < adev->usec_timeout; j++) {
				tmp = RREG32(mmGRPH_UPDATE + crtc_offsets[i]);
				if (REG_GET_FIELD(tmp, GRPH_UPDATE, GRPH_SURFACE_UPDATE_PENDING) == 0)
					break;
				udelay(1);
			}
			tmp = RREG32(mmCRTC_BLANK_CONTROL + crtc_offsets[i]);
			tmp = REG_SET_FIELD(tmp, CRTC_BLANK_CONTROL, CRTC_BLANK_DATA_EN, 0);
			WREG32(mmCRTC_UPDATE_LOCK + crtc_offsets[i], 1);
			WREG32(mmCRTC_BLANK_CONTROL + crtc_offsets[i], tmp);
			WREG32(mmCRTC_UPDATE_LOCK + crtc_offsets[i], 0);
			/* wait for the next frame */
			frame_count = amdgpu_display_vblank_get_counter(adev, i);
			for (j = 0; j < adev->usec_timeout; j++) {
				if (amdgpu_display_vblank_get_counter(adev, i) != frame_count)
					break;
				udelay(1);
			}
		}
	}

	WREG32(mmVGA_MEMORY_BASE_ADDRESS_HIGH, upper_32_bits(adev->mc.vram_start));
	WREG32(mmVGA_MEMORY_BASE_ADDRESS, lower_32_bits(adev->mc.vram_start));

	/* Unlock vga access */
	WREG32(mmVGA_HDP_CONTROL, save->vga_hdp_control);
	mdelay(1);
	WREG32(mmVGA_RENDER_CONTROL, save->vga_render_control);
}

static void dce_v10_0_set_vga_render_state(struct amdgpu_device *adev,
					   bool render)
{
	u32 tmp;

	/* Lockout access through VGA aperture*/
	tmp = RREG32(mmVGA_HDP_CONTROL);
	if (render)
		tmp = REG_SET_FIELD(tmp, VGA_HDP_CONTROL, VGA_MEMORY_DISABLE, 0);
	else
		tmp = REG_SET_FIELD(tmp, VGA_HDP_CONTROL, VGA_MEMORY_DISABLE, 1);
	WREG32(mmVGA_HDP_CONTROL, tmp);

	/* disable VGA render */
	tmp = RREG32(mmVGA_RENDER_CONTROL);
	if (render)
		tmp = REG_SET_FIELD(tmp, VGA_RENDER_CONTROL, VGA_VSTATUS_CNTL, 1);
	else
		tmp = REG_SET_FIELD(tmp, VGA_RENDER_CONTROL, VGA_VSTATUS_CNTL, 0);
	WREG32(mmVGA_RENDER_CONTROL, tmp);
}

static void dce_v10_0_program_fmt(struct drm_encoder *encoder)
{
	struct drm_device *dev = encoder->dev;
	struct amdgpu_device *adev = dev->dev_private;
	struct amdgpu_encoder *amdgpu_encoder = to_amdgpu_encoder(encoder);
	struct amdgpu_crtc *amdgpu_crtc = to_amdgpu_crtc(encoder->crtc);
	struct drm_connector *connector = amdgpu_get_connector_for_encoder(encoder);
	int bpc = 0;
	u32 tmp = 0;
	enum amdgpu_connector_dither dither = AMDGPU_FMT_DITHER_DISABLE;

	if (connector) {
		struct amdgpu_connector *amdgpu_connector = to_amdgpu_connector(connector);
		bpc = amdgpu_connector_get_monitor_bpc(connector);
		dither = amdgpu_connector->dither;
	}

	/* LVDS/eDP FMT is set up by atom */
	if (amdgpu_encoder->devices & ATOM_DEVICE_LCD_SUPPORT)
		return;

	/* not needed for analog */
	if ((amdgpu_encoder->encoder_id == ENCODER_OBJECT_ID_INTERNAL_KLDSCP_DAC1) ||
	    (amdgpu_encoder->encoder_id == ENCODER_OBJECT_ID_INTERNAL_KLDSCP_DAC2))
		return;

	if (bpc == 0)
		return;

	switch (bpc) {
	case 6:
		if (dither == AMDGPU_FMT_DITHER_ENABLE) {
			/* XXX sort out optimal dither settings */
			tmp = REG_SET_FIELD(tmp, FMT_BIT_DEPTH_CONTROL, FMT_FRAME_RANDOM_ENABLE, 1);
			tmp = REG_SET_FIELD(tmp, FMT_BIT_DEPTH_CONTROL, FMT_HIGHPASS_RANDOM_ENABLE, 1);
			tmp = REG_SET_FIELD(tmp, FMT_BIT_DEPTH_CONTROL, FMT_SPATIAL_DITHER_EN, 1);
			tmp = REG_SET_FIELD(tmp, FMT_BIT_DEPTH_CONTROL, FMT_SPATIAL_DITHER_DEPTH, 0);
		} else {
			tmp = REG_SET_FIELD(tmp, FMT_BIT_DEPTH_CONTROL, FMT_TRUNCATE_EN, 1);
			tmp = REG_SET_FIELD(tmp, FMT_BIT_DEPTH_CONTROL, FMT_TRUNCATE_DEPTH, 0);
		}
		break;
	case 8:
		if (dither == AMDGPU_FMT_DITHER_ENABLE) {
			/* XXX sort out optimal dither settings */
			tmp = REG_SET_FIELD(tmp, FMT_BIT_DEPTH_CONTROL, FMT_FRAME_RANDOM_ENABLE, 1);
			tmp = REG_SET_FIELD(tmp, FMT_BIT_DEPTH_CONTROL, FMT_HIGHPASS_RANDOM_ENABLE, 1);
			tmp = REG_SET_FIELD(tmp, FMT_BIT_DEPTH_CONTROL, FMT_RGB_RANDOM_ENABLE, 1);
			tmp = REG_SET_FIELD(tmp, FMT_BIT_DEPTH_CONTROL, FMT_SPATIAL_DITHER_EN, 1);
			tmp = REG_SET_FIELD(tmp, FMT_BIT_DEPTH_CONTROL, FMT_SPATIAL_DITHER_DEPTH, 1);
		} else {
			tmp = REG_SET_FIELD(tmp, FMT_BIT_DEPTH_CONTROL, FMT_TRUNCATE_EN, 1);
			tmp = REG_SET_FIELD(tmp, FMT_BIT_DEPTH_CONTROL, FMT_TRUNCATE_DEPTH, 1);
		}
		break;
	case 10:
		if (dither == AMDGPU_FMT_DITHER_ENABLE) {
			/* XXX sort out optimal dither settings */
			tmp = REG_SET_FIELD(tmp, FMT_BIT_DEPTH_CONTROL, FMT_FRAME_RANDOM_ENABLE, 1);
			tmp = REG_SET_FIELD(tmp, FMT_BIT_DEPTH_CONTROL, FMT_HIGHPASS_RANDOM_ENABLE, 1);
			tmp = REG_SET_FIELD(tmp, FMT_BIT_DEPTH_CONTROL, FMT_RGB_RANDOM_ENABLE, 1);
			tmp = REG_SET_FIELD(tmp, FMT_BIT_DEPTH_CONTROL, FMT_SPATIAL_DITHER_EN, 1);
			tmp = REG_SET_FIELD(tmp, FMT_BIT_DEPTH_CONTROL, FMT_SPATIAL_DITHER_DEPTH, 2);
		} else {
			tmp = REG_SET_FIELD(tmp, FMT_BIT_DEPTH_CONTROL, FMT_TRUNCATE_EN, 1);
			tmp = REG_SET_FIELD(tmp, FMT_BIT_DEPTH_CONTROL, FMT_TRUNCATE_DEPTH, 2);
		}
		break;
	default:
		/* not needed */
		break;
	}

	WREG32(mmFMT_BIT_DEPTH_CONTROL + amdgpu_crtc->crtc_offset, tmp);
}


/* display watermark setup */
/**
 * dce_v10_0_line_buffer_adjust - Set up the line buffer
 *
 * @adev: amdgpu_device pointer
 * @amdgpu_crtc: the selected display controller
 * @mode: the current display mode on the selected display
 * controller
 *
 * Setup up the line buffer allocation for
 * the selected display controller (CIK).
 * Returns the line buffer size in pixels.
 */
static u32 dce_v10_0_line_buffer_adjust(struct amdgpu_device *adev,
				       struct amdgpu_crtc *amdgpu_crtc,
				       struct drm_display_mode *mode)
{
	u32 tmp, buffer_alloc, i, mem_cfg;
	u32 pipe_offset = amdgpu_crtc->crtc_id;
	/*
	 * Line Buffer Setup
	 * There are 6 line buffers, one for each display controllers.
	 * There are 3 partitions per LB. Select the number of partitions
	 * to enable based on the display width.  For display widths larger
	 * than 4096, you need use to use 2 display controllers and combine
	 * them using the stereo blender.
	 */
	if (amdgpu_crtc->base.enabled && mode) {
		if (mode->crtc_hdisplay < 1920) {
			mem_cfg = 1;
			buffer_alloc = 2;
		} else if (mode->crtc_hdisplay < 2560) {
			mem_cfg = 2;
			buffer_alloc = 2;
		} else if (mode->crtc_hdisplay < 4096) {
			mem_cfg = 0;
			buffer_alloc = (adev->flags & AMD_IS_APU) ? 2 : 4;
		} else {
			DRM_DEBUG_KMS("Mode too big for LB!\n");
			mem_cfg = 0;
			buffer_alloc = (adev->flags & AMD_IS_APU) ? 2 : 4;
		}
	} else {
		mem_cfg = 1;
		buffer_alloc = 0;
	}

	tmp = RREG32(mmLB_MEMORY_CTRL + amdgpu_crtc->crtc_offset);
	tmp = REG_SET_FIELD(tmp, LB_MEMORY_CTRL, LB_MEMORY_CONFIG, mem_cfg);
	WREG32(mmLB_MEMORY_CTRL + amdgpu_crtc->crtc_offset, tmp);

	tmp = RREG32(mmPIPE0_DMIF_BUFFER_CONTROL + pipe_offset);
	tmp = REG_SET_FIELD(tmp, PIPE0_DMIF_BUFFER_CONTROL, DMIF_BUFFERS_ALLOCATED, buffer_alloc);
	WREG32(mmPIPE0_DMIF_BUFFER_CONTROL + pipe_offset, tmp);

	for (i = 0; i < adev->usec_timeout; i++) {
		tmp = RREG32(mmPIPE0_DMIF_BUFFER_CONTROL + pipe_offset);
		if (REG_GET_FIELD(tmp, PIPE0_DMIF_BUFFER_CONTROL, DMIF_BUFFERS_ALLOCATION_COMPLETED))
			break;
		udelay(1);
	}

	if (amdgpu_crtc->base.enabled && mode) {
		switch (mem_cfg) {
		case 0:
		default:
			return 4096 * 2;
		case 1:
			return 1920 * 2;
		case 2:
			return 2560 * 2;
		}
	}

	/* controller not enabled, so no lb used */
	return 0;
}

/**
 * cik_get_number_of_dram_channels - get the number of dram channels
 *
 * @adev: amdgpu_device pointer
 *
 * Look up the number of video ram channels (CIK).
 * Used for display watermark bandwidth calculations
 * Returns the number of dram channels
 */
static u32 cik_get_number_of_dram_channels(struct amdgpu_device *adev)
{
	u32 tmp = RREG32(mmMC_SHARED_CHMAP);

	switch (REG_GET_FIELD(tmp, MC_SHARED_CHMAP, NOOFCHAN)) {
	case 0:
	default:
		return 1;
	case 1:
		return 2;
	case 2:
		return 4;
	case 3:
		return 8;
	case 4:
		return 3;
	case 5:
		return 6;
	case 6:
		return 10;
	case 7:
		return 12;
	case 8:
		return 16;
	}
}

struct dce10_wm_params {
	u32 dram_channels; /* number of dram channels */
	u32 yclk;          /* bandwidth per dram data pin in kHz */
	u32 sclk;          /* engine clock in kHz */
	u32 disp_clk;      /* display clock in kHz */
	u32 src_width;     /* viewport width */
	u32 active_time;   /* active display time in ns */
	u32 blank_time;    /* blank time in ns */
	bool interlaced;    /* mode is interlaced */
	fixed20_12 vsc;    /* vertical scale ratio */
	u32 num_heads;     /* number of active crtcs */
	u32 bytes_per_pixel; /* bytes per pixel display + overlay */
	u32 lb_size;       /* line buffer allocated to pipe */
	u32 vtaps;         /* vertical scaler taps */
};

/**
 * dce_v10_0_dram_bandwidth - get the dram bandwidth
 *
 * @wm: watermark calculation data
 *
 * Calculate the raw dram bandwidth (CIK).
 * Used for display watermark bandwidth calculations
 * Returns the dram bandwidth in MBytes/s
 */
static u32 dce_v10_0_dram_bandwidth(struct dce10_wm_params *wm)
{
	/* Calculate raw DRAM Bandwidth */
	fixed20_12 dram_efficiency; /* 0.7 */
	fixed20_12 yclk, dram_channels, bandwidth;
	fixed20_12 a;

	a.full = dfixed_const(1000);
	yclk.full = dfixed_const(wm->yclk);
	yclk.full = dfixed_div(yclk, a);
	dram_channels.full = dfixed_const(wm->dram_channels * 4);
	a.full = dfixed_const(10);
	dram_efficiency.full = dfixed_const(7);
	dram_efficiency.full = dfixed_div(dram_efficiency, a);
	bandwidth.full = dfixed_mul(dram_channels, yclk);
	bandwidth.full = dfixed_mul(bandwidth, dram_efficiency);

	return dfixed_trunc(bandwidth);
}

/**
 * dce_v10_0_dram_bandwidth_for_display - get the dram bandwidth for display
 *
 * @wm: watermark calculation data
 *
 * Calculate the dram bandwidth used for display (CIK).
 * Used for display watermark bandwidth calculations
 * Returns the dram bandwidth for display in MBytes/s
 */
static u32 dce_v10_0_dram_bandwidth_for_display(struct dce10_wm_params *wm)
{
	/* Calculate DRAM Bandwidth and the part allocated to display. */
	fixed20_12 disp_dram_allocation; /* 0.3 to 0.7 */
	fixed20_12 yclk, dram_channels, bandwidth;
	fixed20_12 a;

	a.full = dfixed_const(1000);
	yclk.full = dfixed_const(wm->yclk);
	yclk.full = dfixed_div(yclk, a);
	dram_channels.full = dfixed_const(wm->dram_channels * 4);
	a.full = dfixed_const(10);
	disp_dram_allocation.full = dfixed_const(3); /* XXX worse case value 0.3 */
	disp_dram_allocation.full = dfixed_div(disp_dram_allocation, a);
	bandwidth.full = dfixed_mul(dram_channels, yclk);
	bandwidth.full = dfixed_mul(bandwidth, disp_dram_allocation);

	return dfixed_trunc(bandwidth);
}

/**
 * dce_v10_0_data_return_bandwidth - get the data return bandwidth
 *
 * @wm: watermark calculation data
 *
 * Calculate the data return bandwidth used for display (CIK).
 * Used for display watermark bandwidth calculations
 * Returns the data return bandwidth in MBytes/s
 */
static u32 dce_v10_0_data_return_bandwidth(struct dce10_wm_params *wm)
{
	/* Calculate the display Data return Bandwidth */
	fixed20_12 return_efficiency; /* 0.8 */
	fixed20_12 sclk, bandwidth;
	fixed20_12 a;

	a.full = dfixed_const(1000);
	sclk.full = dfixed_const(wm->sclk);
	sclk.full = dfixed_div(sclk, a);
	a.full = dfixed_const(10);
	return_efficiency.full = dfixed_const(8);
	return_efficiency.full = dfixed_div(return_efficiency, a);
	a.full = dfixed_const(32);
	bandwidth.full = dfixed_mul(a, sclk);
	bandwidth.full = dfixed_mul(bandwidth, return_efficiency);

	return dfixed_trunc(bandwidth);
}

/**
 * dce_v10_0_dmif_request_bandwidth - get the dmif bandwidth
 *
 * @wm: watermark calculation data
 *
 * Calculate the dmif bandwidth used for display (CIK).
 * Used for display watermark bandwidth calculations
 * Returns the dmif bandwidth in MBytes/s
 */
static u32 dce_v10_0_dmif_request_bandwidth(struct dce10_wm_params *wm)
{
	/* Calculate the DMIF Request Bandwidth */
	fixed20_12 disp_clk_request_efficiency; /* 0.8 */
	fixed20_12 disp_clk, bandwidth;
	fixed20_12 a, b;

	a.full = dfixed_const(1000);
	disp_clk.full = dfixed_const(wm->disp_clk);
	disp_clk.full = dfixed_div(disp_clk, a);
	a.full = dfixed_const(32);
	b.full = dfixed_mul(a, disp_clk);

	a.full = dfixed_const(10);
	disp_clk_request_efficiency.full = dfixed_const(8);
	disp_clk_request_efficiency.full = dfixed_div(disp_clk_request_efficiency, a);

	bandwidth.full = dfixed_mul(b, disp_clk_request_efficiency);

	return dfixed_trunc(bandwidth);
}

/**
 * dce_v10_0_available_bandwidth - get the min available bandwidth
 *
 * @wm: watermark calculation data
 *
 * Calculate the min available bandwidth used for display (CIK).
 * Used for display watermark bandwidth calculations
 * Returns the min available bandwidth in MBytes/s
 */
static u32 dce_v10_0_available_bandwidth(struct dce10_wm_params *wm)
{
	/* Calculate the Available bandwidth. Display can use this temporarily but not in average. */
	u32 dram_bandwidth = dce_v10_0_dram_bandwidth(wm);
	u32 data_return_bandwidth = dce_v10_0_data_return_bandwidth(wm);
	u32 dmif_req_bandwidth = dce_v10_0_dmif_request_bandwidth(wm);

	return min(dram_bandwidth, min(data_return_bandwidth, dmif_req_bandwidth));
}

/**
 * dce_v10_0_average_bandwidth - get the average available bandwidth
 *
 * @wm: watermark calculation data
 *
 * Calculate the average available bandwidth used for display (CIK).
 * Used for display watermark bandwidth calculations
 * Returns the average available bandwidth in MBytes/s
 */
static u32 dce_v10_0_average_bandwidth(struct dce10_wm_params *wm)
{
	/* Calculate the display mode Average Bandwidth
	 * DisplayMode should contain the source and destination dimensions,
	 * timing, etc.
	 */
	fixed20_12 bpp;
	fixed20_12 line_time;
	fixed20_12 src_width;
	fixed20_12 bandwidth;
	fixed20_12 a;

	a.full = dfixed_const(1000);
	line_time.full = dfixed_const(wm->active_time + wm->blank_time);
	line_time.full = dfixed_div(line_time, a);
	bpp.full = dfixed_const(wm->bytes_per_pixel);
	src_width.full = dfixed_const(wm->src_width);
	bandwidth.full = dfixed_mul(src_width, bpp);
	bandwidth.full = dfixed_mul(bandwidth, wm->vsc);
	bandwidth.full = dfixed_div(bandwidth, line_time);

	return dfixed_trunc(bandwidth);
}

/**
 * dce_v10_0_latency_watermark - get the latency watermark
 *
 * @wm: watermark calculation data
 *
 * Calculate the latency watermark (CIK).
 * Used for display watermark bandwidth calculations
 * Returns the latency watermark in ns
 */
static u32 dce_v10_0_latency_watermark(struct dce10_wm_params *wm)
{
	/* First calculate the latency in ns */
	u32 mc_latency = 2000; /* 2000 ns. */
	u32 available_bandwidth = dce_v10_0_available_bandwidth(wm);
	u32 worst_chunk_return_time = (512 * 8 * 1000) / available_bandwidth;
	u32 cursor_line_pair_return_time = (128 * 4 * 1000) / available_bandwidth;
	u32 dc_latency = 40000000 / wm->disp_clk; /* dc pipe latency */
	u32 other_heads_data_return_time = ((wm->num_heads + 1) * worst_chunk_return_time) +
		(wm->num_heads * cursor_line_pair_return_time);
	u32 latency = mc_latency + other_heads_data_return_time + dc_latency;
	u32 max_src_lines_per_dst_line, lb_fill_bw, line_fill_time;
	u32 tmp, dmif_size = 12288;
	fixed20_12 a, b, c;

	if (wm->num_heads == 0)
		return 0;

	a.full = dfixed_const(2);
	b.full = dfixed_const(1);
	if ((wm->vsc.full > a.full) ||
	    ((wm->vsc.full > b.full) && (wm->vtaps >= 3)) ||
	    (wm->vtaps >= 5) ||
	    ((wm->vsc.full >= a.full) && wm->interlaced))
		max_src_lines_per_dst_line = 4;
	else
		max_src_lines_per_dst_line = 2;

	a.full = dfixed_const(available_bandwidth);
	b.full = dfixed_const(wm->num_heads);
	a.full = dfixed_div(a, b);

	b.full = dfixed_const(mc_latency + 512);
	c.full = dfixed_const(wm->disp_clk);
	b.full = dfixed_div(b, c);

	c.full = dfixed_const(dmif_size);
	b.full = dfixed_div(c, b);

	tmp = min(dfixed_trunc(a), dfixed_trunc(b));

	b.full = dfixed_const(1000);
	c.full = dfixed_const(wm->disp_clk);
	b.full = dfixed_div(c, b);
	c.full = dfixed_const(wm->bytes_per_pixel);
	b.full = dfixed_mul(b, c);

	lb_fill_bw = min(tmp, dfixed_trunc(b));

	a.full = dfixed_const(max_src_lines_per_dst_line * wm->src_width * wm->bytes_per_pixel);
	b.full = dfixed_const(1000);
	c.full = dfixed_const(lb_fill_bw);
	b.full = dfixed_div(c, b);
	a.full = dfixed_div(a, b);
	line_fill_time = dfixed_trunc(a);

	if (line_fill_time < wm->active_time)
		return latency;
	else
		return latency + (line_fill_time - wm->active_time);

}

/**
 * dce_v10_0_average_bandwidth_vs_dram_bandwidth_for_display - check
 * average and available dram bandwidth
 *
 * @wm: watermark calculation data
 *
 * Check if the display average bandwidth fits in the display
 * dram bandwidth (CIK).
 * Used for display watermark bandwidth calculations
 * Returns true if the display fits, false if not.
 */
static bool dce_v10_0_average_bandwidth_vs_dram_bandwidth_for_display(struct dce10_wm_params *wm)
{
	if (dce_v10_0_average_bandwidth(wm) <=
	    (dce_v10_0_dram_bandwidth_for_display(wm) / wm->num_heads))
		return true;
	else
		return false;
}

/**
 * dce_v10_0_average_bandwidth_vs_available_bandwidth - check
 * average and available bandwidth
 *
 * @wm: watermark calculation data
 *
 * Check if the display average bandwidth fits in the display
 * available bandwidth (CIK).
 * Used for display watermark bandwidth calculations
 * Returns true if the display fits, false if not.
 */
static bool dce_v10_0_average_bandwidth_vs_available_bandwidth(struct dce10_wm_params *wm)
{
	if (dce_v10_0_average_bandwidth(wm) <=
	    (dce_v10_0_available_bandwidth(wm) / wm->num_heads))
		return true;
	else
		return false;
}

/**
 * dce_v10_0_check_latency_hiding - check latency hiding
 *
 * @wm: watermark calculation data
 *
 * Check latency hiding (CIK).
 * Used for display watermark bandwidth calculations
 * Returns true if the display fits, false if not.
 */
static bool dce_v10_0_check_latency_hiding(struct dce10_wm_params *wm)
{
	u32 lb_partitions = wm->lb_size / wm->src_width;
	u32 line_time = wm->active_time + wm->blank_time;
	u32 latency_tolerant_lines;
	u32 latency_hiding;
	fixed20_12 a;

	a.full = dfixed_const(1);
	if (wm->vsc.full > a.full)
		latency_tolerant_lines = 1;
	else {
		if (lb_partitions <= (wm->vtaps + 1))
			latency_tolerant_lines = 1;
		else
			latency_tolerant_lines = 2;
	}

	latency_hiding = (latency_tolerant_lines * line_time + wm->blank_time);

	if (dce_v10_0_latency_watermark(wm) <= latency_hiding)
		return true;
	else
		return false;
}

/**
 * dce_v10_0_program_watermarks - program display watermarks
 *
 * @adev: amdgpu_device pointer
 * @amdgpu_crtc: the selected display controller
 * @lb_size: line buffer size
 * @num_heads: number of display controllers in use
 *
 * Calculate and program the display watermarks for the
 * selected display controller (CIK).
 */
static void dce_v10_0_program_watermarks(struct amdgpu_device *adev,
					struct amdgpu_crtc *amdgpu_crtc,
					u32 lb_size, u32 num_heads)
{
	struct drm_display_mode *mode = &amdgpu_crtc->base.mode;
	struct dce10_wm_params wm_low, wm_high;
	u32 pixel_period;
	u32 line_time = 0;
	u32 latency_watermark_a = 0, latency_watermark_b = 0;
	u32 tmp, wm_mask;

	if (amdgpu_crtc->base.enabled && num_heads && mode) {
		pixel_period = 1000000 / (u32)mode->clock;
		line_time = min((u32)mode->crtc_htotal * pixel_period, (u32)65535);

		/* watermark for high clocks */
		if (adev->pm.dpm_enabled) {
			wm_high.yclk =
				amdgpu_dpm_get_mclk(adev, false) * 10;
			wm_high.sclk =
				amdgpu_dpm_get_sclk(adev, false) * 10;
		} else {
			wm_high.yclk = adev->pm.current_mclk * 10;
			wm_high.sclk = adev->pm.current_sclk * 10;
		}

		wm_high.disp_clk = mode->clock;
		wm_high.src_width = mode->crtc_hdisplay;
		wm_high.active_time = mode->crtc_hdisplay * pixel_period;
		wm_high.blank_time = line_time - wm_high.active_time;
		wm_high.interlaced = false;
		if (mode->flags & DRM_MODE_FLAG_INTERLACE)
			wm_high.interlaced = true;
		wm_high.vsc = amdgpu_crtc->vsc;
		wm_high.vtaps = 1;
		if (amdgpu_crtc->rmx_type != RMX_OFF)
			wm_high.vtaps = 2;
		wm_high.bytes_per_pixel = 4; /* XXX: get this from fb config */
		wm_high.lb_size = lb_size;
		wm_high.dram_channels = cik_get_number_of_dram_channels(adev);
		wm_high.num_heads = num_heads;

		/* set for high clocks */
		latency_watermark_a = min(dce_v10_0_latency_watermark(&wm_high), (u32)65535);

		/* possibly force display priority to high */
		/* should really do this at mode validation time... */
		if (!dce_v10_0_average_bandwidth_vs_dram_bandwidth_for_display(&wm_high) ||
		    !dce_v10_0_average_bandwidth_vs_available_bandwidth(&wm_high) ||
		    !dce_v10_0_check_latency_hiding(&wm_high) ||
		    (adev->mode_info.disp_priority == 2)) {
			DRM_DEBUG_KMS("force priority to high\n");
		}

		/* watermark for low clocks */
		if (adev->pm.dpm_enabled) {
			wm_low.yclk =
				amdgpu_dpm_get_mclk(adev, true) * 10;
			wm_low.sclk =
				amdgpu_dpm_get_sclk(adev, true) * 10;
		} else {
			wm_low.yclk = adev->pm.current_mclk * 10;
			wm_low.sclk = adev->pm.current_sclk * 10;
		}

		wm_low.disp_clk = mode->clock;
		wm_low.src_width = mode->crtc_hdisplay;
		wm_low.active_time = mode->crtc_hdisplay * pixel_period;
		wm_low.blank_time = line_time - wm_low.active_time;
		wm_low.interlaced = false;
		if (mode->flags & DRM_MODE_FLAG_INTERLACE)
			wm_low.interlaced = true;
		wm_low.vsc = amdgpu_crtc->vsc;
		wm_low.vtaps = 1;
		if (amdgpu_crtc->rmx_type != RMX_OFF)
			wm_low.vtaps = 2;
		wm_low.bytes_per_pixel = 4; /* XXX: get this from fb config */
		wm_low.lb_size = lb_size;
		wm_low.dram_channels = cik_get_number_of_dram_channels(adev);
		wm_low.num_heads = num_heads;

		/* set for low clocks */
		latency_watermark_b = min(dce_v10_0_latency_watermark(&wm_low), (u32)65535);

		/* possibly force display priority to high */
		/* should really do this at mode validation time... */
		if (!dce_v10_0_average_bandwidth_vs_dram_bandwidth_for_display(&wm_low) ||
		    !dce_v10_0_average_bandwidth_vs_available_bandwidth(&wm_low) ||
		    !dce_v10_0_check_latency_hiding(&wm_low) ||
		    (adev->mode_info.disp_priority == 2)) {
			DRM_DEBUG_KMS("force priority to high\n");
		}
	}

	/* select wm A */
	wm_mask = RREG32(mmDPG_WATERMARK_MASK_CONTROL + amdgpu_crtc->crtc_offset);
	tmp = REG_SET_FIELD(wm_mask, DPG_WATERMARK_MASK_CONTROL, URGENCY_WATERMARK_MASK, 1);
	WREG32(mmDPG_WATERMARK_MASK_CONTROL + amdgpu_crtc->crtc_offset, tmp);
	tmp = RREG32(mmDPG_PIPE_URGENCY_CONTROL + amdgpu_crtc->crtc_offset);
	tmp = REG_SET_FIELD(tmp, DPG_PIPE_URGENCY_CONTROL, URGENCY_LOW_WATERMARK, latency_watermark_a);
	tmp = REG_SET_FIELD(tmp, DPG_PIPE_URGENCY_CONTROL, URGENCY_HIGH_WATERMARK, line_time);
	WREG32(mmDPG_PIPE_URGENCY_CONTROL + amdgpu_crtc->crtc_offset, tmp);
	/* select wm B */
	tmp = REG_SET_FIELD(wm_mask, DPG_WATERMARK_MASK_CONTROL, URGENCY_WATERMARK_MASK, 2);
	WREG32(mmDPG_WATERMARK_MASK_CONTROL + amdgpu_crtc->crtc_offset, tmp);
	tmp = RREG32(mmDPG_PIPE_URGENCY_CONTROL + amdgpu_crtc->crtc_offset);
	tmp = REG_SET_FIELD(tmp, DPG_PIPE_URGENCY_CONTROL, URGENCY_LOW_WATERMARK, latency_watermark_b);
	tmp = REG_SET_FIELD(tmp, DPG_PIPE_URGENCY_CONTROL, URGENCY_HIGH_WATERMARK, line_time);
	WREG32(mmDPG_PIPE_URGENCY_CONTROL + amdgpu_crtc->crtc_offset, tmp);
	/* restore original selection */
	WREG32(mmDPG_WATERMARK_MASK_CONTROL + amdgpu_crtc->crtc_offset, wm_mask);

	/* save values for DPM */
	amdgpu_crtc->line_time = line_time;
	amdgpu_crtc->wm_high = latency_watermark_a;
	amdgpu_crtc->wm_low = latency_watermark_b;
}

/**
 * dce_v10_0_bandwidth_update - program display watermarks
 *
 * @adev: amdgpu_device pointer
 *
 * Calculate and program the display watermarks and line
 * buffer allocation (CIK).
 */
static void dce_v10_0_bandwidth_update(struct amdgpu_device *adev)
{
	struct drm_display_mode *mode = NULL;
	u32 num_heads = 0, lb_size;
	int i;

	amdgpu_update_display_priority(adev);

	for (i = 0; i < adev->mode_info.num_crtc; i++) {
		if (adev->mode_info.crtcs[i]->base.enabled)
			num_heads++;
	}
	for (i = 0; i < adev->mode_info.num_crtc; i++) {
		mode = &adev->mode_info.crtcs[i]->base.mode;
		lb_size = dce_v10_0_line_buffer_adjust(adev, adev->mode_info.crtcs[i], mode);
		dce_v10_0_program_watermarks(adev, adev->mode_info.crtcs[i],
					    lb_size, num_heads);
	}
}

static void dce_v10_0_audio_get_connected_pins(struct amdgpu_device *adev)
{
	int i;
	u32 offset, tmp;

	for (i = 0; i < adev->mode_info.audio.num_pins; i++) {
		offset = adev->mode_info.audio.pin[i].offset;
		tmp = RREG32_AUDIO_ENDPT(offset,
					 ixAZALIA_F0_CODEC_PIN_CONTROL_RESPONSE_CONFIGURATION_DEFAULT);
		if (((tmp &
		AZALIA_F0_CODEC_PIN_CONTROL_RESPONSE_CONFIGURATION_DEFAULT__PORT_CONNECTIVITY_MASK) >>
		AZALIA_F0_CODEC_PIN_CONTROL_RESPONSE_CONFIGURATION_DEFAULT__PORT_CONNECTIVITY__SHIFT) == 1)
			adev->mode_info.audio.pin[i].connected = false;
		else
			adev->mode_info.audio.pin[i].connected = true;
	}
}

static struct amdgpu_audio_pin *dce_v10_0_audio_get_pin(struct amdgpu_device *adev)
{
	int i;

	dce_v10_0_audio_get_connected_pins(adev);

	for (i = 0; i < adev->mode_info.audio.num_pins; i++) {
		if (adev->mode_info.audio.pin[i].connected)
			return &adev->mode_info.audio.pin[i];
	}
	DRM_ERROR("No connected audio pins found!\n");
	return NULL;
}

static void dce_v10_0_afmt_audio_select_pin(struct drm_encoder *encoder)
{
	struct amdgpu_device *adev = encoder->dev->dev_private;
	struct amdgpu_encoder *amdgpu_encoder = to_amdgpu_encoder(encoder);
	struct amdgpu_encoder_atom_dig *dig = amdgpu_encoder->enc_priv;
	u32 tmp;

	if (!dig || !dig->afmt || !dig->afmt->pin)
		return;

	tmp = RREG32(mmAFMT_AUDIO_SRC_CONTROL + dig->afmt->offset);
	tmp = REG_SET_FIELD(tmp, AFMT_AUDIO_SRC_CONTROL, AFMT_AUDIO_SRC_SELECT, dig->afmt->pin->id);
	WREG32(mmAFMT_AUDIO_SRC_CONTROL + dig->afmt->offset, tmp);
}

static void dce_v10_0_audio_write_latency_fields(struct drm_encoder *encoder,
						struct drm_display_mode *mode)
{
	struct amdgpu_device *adev = encoder->dev->dev_private;
	struct amdgpu_encoder *amdgpu_encoder = to_amdgpu_encoder(encoder);
	struct amdgpu_encoder_atom_dig *dig = amdgpu_encoder->enc_priv;
	struct drm_connector *connector;
	struct amdgpu_connector *amdgpu_connector = NULL;
	u32 tmp;
	int interlace = 0;

	if (!dig || !dig->afmt || !dig->afmt->pin)
		return;

	list_for_each_entry(connector, &encoder->dev->mode_config.connector_list, head) {
		if (connector->encoder == encoder) {
			amdgpu_connector = to_amdgpu_connector(connector);
			break;
		}
	}

	if (!amdgpu_connector) {
		DRM_ERROR("Couldn't find encoder's connector\n");
		return;
	}

	if (mode->flags & DRM_MODE_FLAG_INTERLACE)
		interlace = 1;
	if (connector->latency_present[interlace]) {
		tmp = REG_SET_FIELD(0, AZALIA_F0_CODEC_PIN_CONTROL_RESPONSE_LIPSYNC,
				    VIDEO_LIPSYNC, connector->video_latency[interlace]);
		tmp = REG_SET_FIELD(0, AZALIA_F0_CODEC_PIN_CONTROL_RESPONSE_LIPSYNC,
				    AUDIO_LIPSYNC, connector->audio_latency[interlace]);
	} else {
		tmp = REG_SET_FIELD(0, AZALIA_F0_CODEC_PIN_CONTROL_RESPONSE_LIPSYNC,
				    VIDEO_LIPSYNC, 0);
		tmp = REG_SET_FIELD(0, AZALIA_F0_CODEC_PIN_CONTROL_RESPONSE_LIPSYNC,
				    AUDIO_LIPSYNC, 0);
	}
	WREG32_AUDIO_ENDPT(dig->afmt->pin->offset,
			   ixAZALIA_F0_CODEC_PIN_CONTROL_RESPONSE_LIPSYNC, tmp);
}

static void dce_v10_0_audio_write_speaker_allocation(struct drm_encoder *encoder)
{
	struct amdgpu_device *adev = encoder->dev->dev_private;
	struct amdgpu_encoder *amdgpu_encoder = to_amdgpu_encoder(encoder);
	struct amdgpu_encoder_atom_dig *dig = amdgpu_encoder->enc_priv;
	struct drm_connector *connector;
	struct amdgpu_connector *amdgpu_connector = NULL;
	u32 tmp;
	u8 *sadb = NULL;
	int sad_count;

	if (!dig || !dig->afmt || !dig->afmt->pin)
		return;

	list_for_each_entry(connector, &encoder->dev->mode_config.connector_list, head) {
		if (connector->encoder == encoder) {
			amdgpu_connector = to_amdgpu_connector(connector);
			break;
		}
	}

	if (!amdgpu_connector) {
		DRM_ERROR("Couldn't find encoder's connector\n");
		return;
	}

	sad_count = drm_edid_to_speaker_allocation(amdgpu_connector_edid(connector), &sadb);
	if (sad_count < 0) {
		DRM_ERROR("Couldn't read Speaker Allocation Data Block: %d\n", sad_count);
		sad_count = 0;
	}

	/* program the speaker allocation */
	tmp = RREG32_AUDIO_ENDPT(dig->afmt->pin->offset,
				 ixAZALIA_F0_CODEC_PIN_CONTROL_CHANNEL_SPEAKER);
	tmp = REG_SET_FIELD(tmp, AZALIA_F0_CODEC_PIN_CONTROL_CHANNEL_SPEAKER,
			    DP_CONNECTION, 0);
	/* set HDMI mode */
	tmp = REG_SET_FIELD(tmp, AZALIA_F0_CODEC_PIN_CONTROL_CHANNEL_SPEAKER,
			    HDMI_CONNECTION, 1);
	if (sad_count)
		tmp = REG_SET_FIELD(tmp, AZALIA_F0_CODEC_PIN_CONTROL_CHANNEL_SPEAKER,
				    SPEAKER_ALLOCATION, sadb[0]);
	else
		tmp = REG_SET_FIELD(tmp, AZALIA_F0_CODEC_PIN_CONTROL_CHANNEL_SPEAKER,
				    SPEAKER_ALLOCATION, 5); /* stereo */
	WREG32_AUDIO_ENDPT(dig->afmt->pin->offset,
			   ixAZALIA_F0_CODEC_PIN_CONTROL_CHANNEL_SPEAKER, tmp);

	kfree(sadb);
}

static void dce_v10_0_audio_write_sad_regs(struct drm_encoder *encoder)
{
	struct amdgpu_device *adev = encoder->dev->dev_private;
	struct amdgpu_encoder *amdgpu_encoder = to_amdgpu_encoder(encoder);
	struct amdgpu_encoder_atom_dig *dig = amdgpu_encoder->enc_priv;
	struct drm_connector *connector;
	struct amdgpu_connector *amdgpu_connector = NULL;
	struct cea_sad *sads;
	int i, sad_count;

	static const u16 eld_reg_to_type[][2] = {
		{ ixAZALIA_F0_CODEC_PIN_CONTROL_AUDIO_DESCRIPTOR0, HDMI_AUDIO_CODING_TYPE_PCM },
		{ ixAZALIA_F0_CODEC_PIN_CONTROL_AUDIO_DESCRIPTOR1, HDMI_AUDIO_CODING_TYPE_AC3 },
		{ ixAZALIA_F0_CODEC_PIN_CONTROL_AUDIO_DESCRIPTOR2, HDMI_AUDIO_CODING_TYPE_MPEG1 },
		{ ixAZALIA_F0_CODEC_PIN_CONTROL_AUDIO_DESCRIPTOR3, HDMI_AUDIO_CODING_TYPE_MP3 },
		{ ixAZALIA_F0_CODEC_PIN_CONTROL_AUDIO_DESCRIPTOR4, HDMI_AUDIO_CODING_TYPE_MPEG2 },
		{ ixAZALIA_F0_CODEC_PIN_CONTROL_AUDIO_DESCRIPTOR5, HDMI_AUDIO_CODING_TYPE_AAC_LC },
		{ ixAZALIA_F0_CODEC_PIN_CONTROL_AUDIO_DESCRIPTOR6, HDMI_AUDIO_CODING_TYPE_DTS },
		{ ixAZALIA_F0_CODEC_PIN_CONTROL_AUDIO_DESCRIPTOR7, HDMI_AUDIO_CODING_TYPE_ATRAC },
		{ ixAZALIA_F0_CODEC_PIN_CONTROL_AUDIO_DESCRIPTOR9, HDMI_AUDIO_CODING_TYPE_EAC3 },
		{ ixAZALIA_F0_CODEC_PIN_CONTROL_AUDIO_DESCRIPTOR10, HDMI_AUDIO_CODING_TYPE_DTS_HD },
		{ ixAZALIA_F0_CODEC_PIN_CONTROL_AUDIO_DESCRIPTOR11, HDMI_AUDIO_CODING_TYPE_MLP },
		{ ixAZALIA_F0_CODEC_PIN_CONTROL_AUDIO_DESCRIPTOR13, HDMI_AUDIO_CODING_TYPE_WMA_PRO },
	};

	if (!dig || !dig->afmt || !dig->afmt->pin)
		return;

	list_for_each_entry(connector, &encoder->dev->mode_config.connector_list, head) {
		if (connector->encoder == encoder) {
			amdgpu_connector = to_amdgpu_connector(connector);
			break;
		}
	}

	if (!amdgpu_connector) {
		DRM_ERROR("Couldn't find encoder's connector\n");
		return;
	}

	sad_count = drm_edid_to_sad(amdgpu_connector_edid(connector), &sads);
	if (sad_count <= 0) {
		DRM_ERROR("Couldn't read SADs: %d\n", sad_count);
		return;
	}
	BUG_ON(!sads);

	for (i = 0; i < ARRAY_SIZE(eld_reg_to_type); i++) {
		u32 tmp = 0;
		u8 stereo_freqs = 0;
		int max_channels = -1;
		int j;

		for (j = 0; j < sad_count; j++) {
			struct cea_sad *sad = &sads[j];

			if (sad->format == eld_reg_to_type[i][1]) {
				if (sad->channels > max_channels) {
					tmp = REG_SET_FIELD(tmp, AZALIA_F0_CODEC_PIN_CONTROL_AUDIO_DESCRIPTOR0,
							    MAX_CHANNELS, sad->channels);
					tmp = REG_SET_FIELD(tmp, AZALIA_F0_CODEC_PIN_CONTROL_AUDIO_DESCRIPTOR0,
							    DESCRIPTOR_BYTE_2, sad->byte2);
					tmp = REG_SET_FIELD(tmp, AZALIA_F0_CODEC_PIN_CONTROL_AUDIO_DESCRIPTOR0,
							    SUPPORTED_FREQUENCIES, sad->freq);
					max_channels = sad->channels;
				}

				if (sad->format == HDMI_AUDIO_CODING_TYPE_PCM)
					stereo_freqs |= sad->freq;
				else
					break;
			}
		}

		tmp = REG_SET_FIELD(tmp, AZALIA_F0_CODEC_PIN_CONTROL_AUDIO_DESCRIPTOR0,
				    SUPPORTED_FREQUENCIES_STEREO, stereo_freqs);
		WREG32_AUDIO_ENDPT(dig->afmt->pin->offset, eld_reg_to_type[i][0], tmp);
	}

	kfree(sads);
}

static void dce_v10_0_audio_enable(struct amdgpu_device *adev,
				  struct amdgpu_audio_pin *pin,
				  bool enable)
{
	if (!pin)
		return;

	WREG32_AUDIO_ENDPT(pin->offset, ixAZALIA_F0_CODEC_PIN_CONTROL_HOT_PLUG_CONTROL,
			   enable ? AZALIA_F0_CODEC_PIN_CONTROL_HOT_PLUG_CONTROL__AUDIO_ENABLED_MASK : 0);
}

static const u32 pin_offsets[] =
{
	AUD0_REGISTER_OFFSET,
	AUD1_REGISTER_OFFSET,
	AUD2_REGISTER_OFFSET,
	AUD3_REGISTER_OFFSET,
	AUD4_REGISTER_OFFSET,
	AUD5_REGISTER_OFFSET,
	AUD6_REGISTER_OFFSET,
};

static int dce_v10_0_audio_init(struct amdgpu_device *adev)
{
	int i;

	if (!amdgpu_audio)
		return 0;

	adev->mode_info.audio.enabled = true;

	adev->mode_info.audio.num_pins = 7;

	for (i = 0; i < adev->mode_info.audio.num_pins; i++) {
		adev->mode_info.audio.pin[i].channels = -1;
		adev->mode_info.audio.pin[i].rate = -1;
		adev->mode_info.audio.pin[i].bits_per_sample = -1;
		adev->mode_info.audio.pin[i].status_bits = 0;
		adev->mode_info.audio.pin[i].category_code = 0;
		adev->mode_info.audio.pin[i].connected = false;
		adev->mode_info.audio.pin[i].offset = pin_offsets[i];
		adev->mode_info.audio.pin[i].id = i;
		/* disable audio.  it will be set up later */
		/* XXX remove once we switch to ip funcs */
		dce_v10_0_audio_enable(adev, &adev->mode_info.audio.pin[i], false);
	}

	return 0;
}

static void dce_v10_0_audio_fini(struct amdgpu_device *adev)
{
	int i;

	if (!adev->mode_info.audio.enabled)
		return;

	for (i = 0; i < adev->mode_info.audio.num_pins; i++)
		dce_v10_0_audio_enable(adev, &adev->mode_info.audio.pin[i], false);

	adev->mode_info.audio.enabled = false;
}

/*
 * update the N and CTS parameters for a given pixel clock rate
 */
static void dce_v10_0_afmt_update_ACR(struct drm_encoder *encoder, uint32_t clock)
{
	struct drm_device *dev = encoder->dev;
	struct amdgpu_device *adev = dev->dev_private;
	struct amdgpu_afmt_acr acr = amdgpu_afmt_acr(clock);
	struct amdgpu_encoder *amdgpu_encoder = to_amdgpu_encoder(encoder);
	struct amdgpu_encoder_atom_dig *dig = amdgpu_encoder->enc_priv;
	u32 tmp;

	tmp = RREG32(mmHDMI_ACR_32_0 + dig->afmt->offset);
	tmp = REG_SET_FIELD(tmp, HDMI_ACR_32_0, HDMI_ACR_CTS_32, acr.cts_32khz);
	WREG32(mmHDMI_ACR_32_0 + dig->afmt->offset, tmp);
	tmp = RREG32(mmHDMI_ACR_32_1 + dig->afmt->offset);
	tmp = REG_SET_FIELD(tmp, HDMI_ACR_32_1, HDMI_ACR_N_32, acr.n_32khz);
	WREG32(mmHDMI_ACR_32_1 + dig->afmt->offset, tmp);

	tmp = RREG32(mmHDMI_ACR_44_0 + dig->afmt->offset);
	tmp = REG_SET_FIELD(tmp, HDMI_ACR_44_0, HDMI_ACR_CTS_44, acr.cts_44_1khz);
	WREG32(mmHDMI_ACR_44_0 + dig->afmt->offset, tmp);
	tmp = RREG32(mmHDMI_ACR_44_1 + dig->afmt->offset);
	tmp = REG_SET_FIELD(tmp, HDMI_ACR_44_1, HDMI_ACR_N_44, acr.n_44_1khz);
	WREG32(mmHDMI_ACR_44_1 + dig->afmt->offset, tmp);

	tmp = RREG32(mmHDMI_ACR_48_0 + dig->afmt->offset);
	tmp = REG_SET_FIELD(tmp, HDMI_ACR_48_0, HDMI_ACR_CTS_48, acr.cts_48khz);
	WREG32(mmHDMI_ACR_48_0 + dig->afmt->offset, tmp);
	tmp = RREG32(mmHDMI_ACR_48_1 + dig->afmt->offset);
	tmp = REG_SET_FIELD(tmp, HDMI_ACR_48_1, HDMI_ACR_N_48, acr.n_48khz);
	WREG32(mmHDMI_ACR_48_1 + dig->afmt->offset, tmp);

}

/*
 * build a HDMI Video Info Frame
 */
static void dce_v10_0_afmt_update_avi_infoframe(struct drm_encoder *encoder,
					       void *buffer, size_t size)
{
	struct drm_device *dev = encoder->dev;
	struct amdgpu_device *adev = dev->dev_private;
	struct amdgpu_encoder *amdgpu_encoder = to_amdgpu_encoder(encoder);
	struct amdgpu_encoder_atom_dig *dig = amdgpu_encoder->enc_priv;
	uint8_t *frame = buffer + 3;
	uint8_t *header = buffer;

	WREG32(mmAFMT_AVI_INFO0 + dig->afmt->offset,
		frame[0x0] | (frame[0x1] << 8) | (frame[0x2] << 16) | (frame[0x3] << 24));
	WREG32(mmAFMT_AVI_INFO1 + dig->afmt->offset,
		frame[0x4] | (frame[0x5] << 8) | (frame[0x6] << 16) | (frame[0x7] << 24));
	WREG32(mmAFMT_AVI_INFO2 + dig->afmt->offset,
		frame[0x8] | (frame[0x9] << 8) | (frame[0xA] << 16) | (frame[0xB] << 24));
	WREG32(mmAFMT_AVI_INFO3 + dig->afmt->offset,
		frame[0xC] | (frame[0xD] << 8) | (header[1] << 24));
}

static void dce_v10_0_audio_set_dto(struct drm_encoder *encoder, u32 clock)
{
	struct drm_device *dev = encoder->dev;
	struct amdgpu_device *adev = dev->dev_private;
	struct amdgpu_encoder *amdgpu_encoder = to_amdgpu_encoder(encoder);
	struct amdgpu_encoder_atom_dig *dig = amdgpu_encoder->enc_priv;
	struct amdgpu_crtc *amdgpu_crtc = to_amdgpu_crtc(encoder->crtc);
	u32 dto_phase = 24 * 1000;
	u32 dto_modulo = clock;
	u32 tmp;

	if (!dig || !dig->afmt)
		return;

	/* XXX two dtos; generally use dto0 for hdmi */
	/* Express [24MHz / target pixel clock] as an exact rational
	 * number (coefficient of two integer numbers.  DCCG_AUDIO_DTOx_PHASE
	 * is the numerator, DCCG_AUDIO_DTOx_MODULE is the denominator
	 */
	tmp = RREG32(mmDCCG_AUDIO_DTO_SOURCE);
	tmp = REG_SET_FIELD(tmp, DCCG_AUDIO_DTO_SOURCE, DCCG_AUDIO_DTO0_SOURCE_SEL,
			    amdgpu_crtc->crtc_id);
	WREG32(mmDCCG_AUDIO_DTO_SOURCE, tmp);
	WREG32(mmDCCG_AUDIO_DTO0_PHASE, dto_phase);
	WREG32(mmDCCG_AUDIO_DTO0_MODULE, dto_modulo);
}

/*
 * update the info frames with the data from the current display mode
 */
static void dce_v10_0_afmt_setmode(struct drm_encoder *encoder,
				  struct drm_display_mode *mode)
{
	struct drm_device *dev = encoder->dev;
	struct amdgpu_device *adev = dev->dev_private;
	struct amdgpu_encoder *amdgpu_encoder = to_amdgpu_encoder(encoder);
	struct amdgpu_encoder_atom_dig *dig = amdgpu_encoder->enc_priv;
	struct drm_connector *connector = amdgpu_get_connector_for_encoder(encoder);
	u8 buffer[HDMI_INFOFRAME_HEADER_SIZE + HDMI_AVI_INFOFRAME_SIZE];
	struct hdmi_avi_infoframe frame;
	ssize_t err;
	u32 tmp;
	int bpc = 8;

	if (!dig || !dig->afmt)
		return;

	/* Silent, r600_hdmi_enable will raise WARN for us */
	if (!dig->afmt->enabled)
		return;

	/* hdmi deep color mode general control packets setup, if bpc > 8 */
	if (encoder->crtc) {
		struct amdgpu_crtc *amdgpu_crtc = to_amdgpu_crtc(encoder->crtc);
		bpc = amdgpu_crtc->bpc;
	}

	/* disable audio prior to setting up hw */
	dig->afmt->pin = dce_v10_0_audio_get_pin(adev);
	dce_v10_0_audio_enable(adev, dig->afmt->pin, false);

	dce_v10_0_audio_set_dto(encoder, mode->clock);

	tmp = RREG32(mmHDMI_VBI_PACKET_CONTROL + dig->afmt->offset);
	tmp = REG_SET_FIELD(tmp, HDMI_VBI_PACKET_CONTROL, HDMI_NULL_SEND, 1);
	WREG32(mmHDMI_VBI_PACKET_CONTROL + dig->afmt->offset, tmp); /* send null packets when required */

	WREG32(mmAFMT_AUDIO_CRC_CONTROL + dig->afmt->offset, 0x1000);

	tmp = RREG32(mmHDMI_CONTROL + dig->afmt->offset);
	switch (bpc) {
	case 0:
	case 6:
	case 8:
	case 16:
	default:
		tmp = REG_SET_FIELD(tmp, HDMI_CONTROL, HDMI_DEEP_COLOR_ENABLE, 0);
		tmp = REG_SET_FIELD(tmp, HDMI_CONTROL, HDMI_DEEP_COLOR_DEPTH, 0);
		DRM_DEBUG("%s: Disabling hdmi deep color for %d bpc.\n",
			  connector->name, bpc);
		break;
	case 10:
		tmp = REG_SET_FIELD(tmp, HDMI_CONTROL, HDMI_DEEP_COLOR_ENABLE, 1);
		tmp = REG_SET_FIELD(tmp, HDMI_CONTROL, HDMI_DEEP_COLOR_DEPTH, 1);
		DRM_DEBUG("%s: Enabling hdmi deep color 30 for 10 bpc.\n",
			  connector->name);
		break;
	case 12:
		tmp = REG_SET_FIELD(tmp, HDMI_CONTROL, HDMI_DEEP_COLOR_ENABLE, 1);
		tmp = REG_SET_FIELD(tmp, HDMI_CONTROL, HDMI_DEEP_COLOR_DEPTH, 2);
		DRM_DEBUG("%s: Enabling hdmi deep color 36 for 12 bpc.\n",
			  connector->name);
		break;
	}
	WREG32(mmHDMI_CONTROL + dig->afmt->offset, tmp);

	tmp = RREG32(mmHDMI_VBI_PACKET_CONTROL + dig->afmt->offset);
	tmp = REG_SET_FIELD(tmp, HDMI_VBI_PACKET_CONTROL, HDMI_NULL_SEND, 1); /* send null packets when required */
	tmp = REG_SET_FIELD(tmp, HDMI_VBI_PACKET_CONTROL, HDMI_GC_SEND, 1); /* send general control packets */
	tmp = REG_SET_FIELD(tmp, HDMI_VBI_PACKET_CONTROL, HDMI_GC_CONT, 1); /* send general control packets every frame */
	WREG32(mmHDMI_VBI_PACKET_CONTROL + dig->afmt->offset, tmp);

	tmp = RREG32(mmHDMI_INFOFRAME_CONTROL0 + dig->afmt->offset);
	/* enable audio info frames (frames won't be set until audio is enabled) */
	tmp = REG_SET_FIELD(tmp, HDMI_INFOFRAME_CONTROL0, HDMI_AUDIO_INFO_SEND, 1);
	/* required for audio info values to be updated */
	tmp = REG_SET_FIELD(tmp, HDMI_INFOFRAME_CONTROL0, HDMI_AUDIO_INFO_CONT, 1);
	WREG32(mmHDMI_INFOFRAME_CONTROL0 + dig->afmt->offset, tmp);

	tmp = RREG32(mmAFMT_INFOFRAME_CONTROL0 + dig->afmt->offset);
	/* required for audio info values to be updated */
	tmp = REG_SET_FIELD(tmp, AFMT_INFOFRAME_CONTROL0, AFMT_AUDIO_INFO_UPDATE, 1);
	WREG32(mmAFMT_INFOFRAME_CONTROL0 + dig->afmt->offset, tmp);

	tmp = RREG32(mmHDMI_INFOFRAME_CONTROL1 + dig->afmt->offset);
	/* anything other than 0 */
	tmp = REG_SET_FIELD(tmp, HDMI_INFOFRAME_CONTROL1, HDMI_AUDIO_INFO_LINE, 2);
	WREG32(mmHDMI_INFOFRAME_CONTROL1 + dig->afmt->offset, tmp);

	WREG32(mmHDMI_GC + dig->afmt->offset, 0); /* unset HDMI_GC_AVMUTE */

	tmp = RREG32(mmHDMI_AUDIO_PACKET_CONTROL + dig->afmt->offset);
	/* set the default audio delay */
	tmp = REG_SET_FIELD(tmp, HDMI_AUDIO_PACKET_CONTROL, HDMI_AUDIO_DELAY_EN, 1);
	/* should be suffient for all audio modes and small enough for all hblanks */
	tmp = REG_SET_FIELD(tmp, HDMI_AUDIO_PACKET_CONTROL, HDMI_AUDIO_PACKETS_PER_LINE, 3);
	WREG32(mmHDMI_AUDIO_PACKET_CONTROL + dig->afmt->offset, tmp);

	tmp = RREG32(mmAFMT_AUDIO_PACKET_CONTROL + dig->afmt->offset);
	/* allow 60958 channel status fields to be updated */
	tmp = REG_SET_FIELD(tmp, AFMT_AUDIO_PACKET_CONTROL, AFMT_60958_CS_UPDATE, 1);
	WREG32(mmAFMT_AUDIO_PACKET_CONTROL + dig->afmt->offset, tmp);

	tmp = RREG32(mmHDMI_ACR_PACKET_CONTROL + dig->afmt->offset);
	if (bpc > 8)
		/* clear SW CTS value */
		tmp = REG_SET_FIELD(tmp, HDMI_ACR_PACKET_CONTROL, HDMI_ACR_SOURCE, 0);
	else
		/* select SW CTS value */
		tmp = REG_SET_FIELD(tmp, HDMI_ACR_PACKET_CONTROL, HDMI_ACR_SOURCE, 1);
	/* allow hw to sent ACR packets when required */
	tmp = REG_SET_FIELD(tmp, HDMI_ACR_PACKET_CONTROL, HDMI_ACR_AUTO_SEND, 1);
	WREG32(mmHDMI_ACR_PACKET_CONTROL + dig->afmt->offset, tmp);

	dce_v10_0_afmt_update_ACR(encoder, mode->clock);

	tmp = RREG32(mmAFMT_60958_0 + dig->afmt->offset);
	tmp = REG_SET_FIELD(tmp, AFMT_60958_0, AFMT_60958_CS_CHANNEL_NUMBER_L, 1);
	WREG32(mmAFMT_60958_0 + dig->afmt->offset, tmp);

	tmp = RREG32(mmAFMT_60958_1 + dig->afmt->offset);
	tmp = REG_SET_FIELD(tmp, AFMT_60958_1, AFMT_60958_CS_CHANNEL_NUMBER_R, 2);
	WREG32(mmAFMT_60958_1 + dig->afmt->offset, tmp);

	tmp = RREG32(mmAFMT_60958_2 + dig->afmt->offset);
	tmp = REG_SET_FIELD(tmp, AFMT_60958_2, AFMT_60958_CS_CHANNEL_NUMBER_2, 3);
	tmp = REG_SET_FIELD(tmp, AFMT_60958_2, AFMT_60958_CS_CHANNEL_NUMBER_3, 4);
	tmp = REG_SET_FIELD(tmp, AFMT_60958_2, AFMT_60958_CS_CHANNEL_NUMBER_4, 5);
	tmp = REG_SET_FIELD(tmp, AFMT_60958_2, AFMT_60958_CS_CHANNEL_NUMBER_5, 6);
	tmp = REG_SET_FIELD(tmp, AFMT_60958_2, AFMT_60958_CS_CHANNEL_NUMBER_6, 7);
	tmp = REG_SET_FIELD(tmp, AFMT_60958_2, AFMT_60958_CS_CHANNEL_NUMBER_7, 8);
	WREG32(mmAFMT_60958_2 + dig->afmt->offset, tmp);

	dce_v10_0_audio_write_speaker_allocation(encoder);

	WREG32(mmAFMT_AUDIO_PACKET_CONTROL2 + dig->afmt->offset,
	       (0xff << AFMT_AUDIO_PACKET_CONTROL2__AFMT_AUDIO_CHANNEL_ENABLE__SHIFT));

	dce_v10_0_afmt_audio_select_pin(encoder);
	dce_v10_0_audio_write_sad_regs(encoder);
	dce_v10_0_audio_write_latency_fields(encoder, mode);

	err = drm_hdmi_avi_infoframe_from_display_mode(&frame, mode);
	if (err < 0) {
		DRM_ERROR("failed to setup AVI infoframe: %zd\n", err);
		return;
	}

	err = hdmi_avi_infoframe_pack(&frame, buffer, sizeof(buffer));
	if (err < 0) {
		DRM_ERROR("failed to pack AVI infoframe: %zd\n", err);
		return;
	}

	dce_v10_0_afmt_update_avi_infoframe(encoder, buffer, sizeof(buffer));

	tmp = RREG32(mmHDMI_INFOFRAME_CONTROL0 + dig->afmt->offset);
	/* enable AVI info frames */
	tmp = REG_SET_FIELD(tmp, HDMI_INFOFRAME_CONTROL0, HDMI_AVI_INFO_SEND, 1);
	/* required for audio info values to be updated */
	tmp = REG_SET_FIELD(tmp, HDMI_INFOFRAME_CONTROL0, HDMI_AVI_INFO_CONT, 1);
	WREG32(mmHDMI_INFOFRAME_CONTROL0 + dig->afmt->offset, tmp);

	tmp = RREG32(mmHDMI_INFOFRAME_CONTROL1 + dig->afmt->offset);
	tmp = REG_SET_FIELD(tmp, HDMI_INFOFRAME_CONTROL1, HDMI_AVI_INFO_LINE, 2);
	WREG32(mmHDMI_INFOFRAME_CONTROL1 + dig->afmt->offset, tmp);

	tmp = RREG32(mmAFMT_AUDIO_PACKET_CONTROL + dig->afmt->offset);
	/* send audio packets */
	tmp = REG_SET_FIELD(tmp, AFMT_AUDIO_PACKET_CONTROL, AFMT_AUDIO_SAMPLE_SEND, 1);
	WREG32(mmAFMT_AUDIO_PACKET_CONTROL + dig->afmt->offset, tmp);

	WREG32(mmAFMT_RAMP_CONTROL0 + dig->afmt->offset, 0x00FFFFFF);
	WREG32(mmAFMT_RAMP_CONTROL1 + dig->afmt->offset, 0x007FFFFF);
	WREG32(mmAFMT_RAMP_CONTROL2 + dig->afmt->offset, 0x00000001);
	WREG32(mmAFMT_RAMP_CONTROL3 + dig->afmt->offset, 0x00000001);

	/* enable audio after to setting up hw */
	dce_v10_0_audio_enable(adev, dig->afmt->pin, true);
}

static void dce_v10_0_afmt_enable(struct drm_encoder *encoder, bool enable)
{
	struct drm_device *dev = encoder->dev;
	struct amdgpu_device *adev = dev->dev_private;
	struct amdgpu_encoder *amdgpu_encoder = to_amdgpu_encoder(encoder);
	struct amdgpu_encoder_atom_dig *dig = amdgpu_encoder->enc_priv;

	if (!dig || !dig->afmt)
		return;

	/* Silent, r600_hdmi_enable will raise WARN for us */
	if (enable && dig->afmt->enabled)
		return;
	if (!enable && !dig->afmt->enabled)
		return;

	if (!enable && dig->afmt->pin) {
		dce_v10_0_audio_enable(adev, dig->afmt->pin, false);
		dig->afmt->pin = NULL;
	}

	dig->afmt->enabled = enable;

	DRM_DEBUG("%sabling AFMT interface @ 0x%04X for encoder 0x%x\n",
		  enable ? "En" : "Dis", dig->afmt->offset, amdgpu_encoder->encoder_id);
}

static void dce_v10_0_afmt_init(struct amdgpu_device *adev)
{
	int i;

	for (i = 0; i < adev->mode_info.num_dig; i++)
		adev->mode_info.afmt[i] = NULL;

	/* DCE10 has audio blocks tied to DIG encoders */
	for (i = 0; i < adev->mode_info.num_dig; i++) {
		adev->mode_info.afmt[i] = kzalloc(sizeof(struct amdgpu_afmt), GFP_KERNEL);
		if (adev->mode_info.afmt[i]) {
			adev->mode_info.afmt[i]->offset = dig_offsets[i];
			adev->mode_info.afmt[i]->id = i;
		}
	}
}

static void dce_v10_0_afmt_fini(struct amdgpu_device *adev)
{
	int i;

	for (i = 0; i < adev->mode_info.num_dig; i++) {
		kfree(adev->mode_info.afmt[i]);
		adev->mode_info.afmt[i] = NULL;
	}
}

static const u32 vga_control_regs[6] =
{
	mmD1VGA_CONTROL,
	mmD2VGA_CONTROL,
	mmD3VGA_CONTROL,
	mmD4VGA_CONTROL,
	mmD5VGA_CONTROL,
	mmD6VGA_CONTROL,
};

static void dce_v10_0_vga_enable(struct drm_crtc *crtc, bool enable)
{
	struct amdgpu_crtc *amdgpu_crtc = to_amdgpu_crtc(crtc);
	struct drm_device *dev = crtc->dev;
	struct amdgpu_device *adev = dev->dev_private;
	u32 vga_control;

	vga_control = RREG32(vga_control_regs[amdgpu_crtc->crtc_id]) & ~1;
	if (enable)
		WREG32(vga_control_regs[amdgpu_crtc->crtc_id], vga_control | 1);
	else
		WREG32(vga_control_regs[amdgpu_crtc->crtc_id], vga_control);
}

static void dce_v10_0_grph_enable(struct drm_crtc *crtc, bool enable)
{
	struct amdgpu_crtc *amdgpu_crtc = to_amdgpu_crtc(crtc);
	struct drm_device *dev = crtc->dev;
	struct amdgpu_device *adev = dev->dev_private;

	if (enable)
		WREG32(mmGRPH_ENABLE + amdgpu_crtc->crtc_offset, 1);
	else
		WREG32(mmGRPH_ENABLE + amdgpu_crtc->crtc_offset, 0);
}

static int dce_v10_0_crtc_do_set_base(struct drm_crtc *crtc,
				     struct drm_framebuffer *fb,
				     int x, int y, int atomic)
{
	struct amdgpu_crtc *amdgpu_crtc = to_amdgpu_crtc(crtc);
	struct drm_device *dev = crtc->dev;
	struct amdgpu_device *adev = dev->dev_private;
	struct amdgpu_framebuffer *amdgpu_fb;
	struct drm_framebuffer *target_fb;
	struct drm_gem_object *obj;
	struct amdgpu_bo *rbo;
	uint64_t fb_location, tiling_flags;
	uint32_t fb_format, fb_pitch_pixels;
	u32 fb_swap = REG_SET_FIELD(0, GRPH_SWAP_CNTL, GRPH_ENDIAN_SWAP, ENDIAN_NONE);
	u32 pipe_config;
	u32 tmp, viewport_w, viewport_h;
	int r;
	bool bypass_lut = false;

	/* no fb bound */
	if (!atomic && !crtc->primary->fb) {
		DRM_DEBUG_KMS("No FB bound\n");
		return 0;
	}

	if (atomic) {
		amdgpu_fb = to_amdgpu_framebuffer(fb);
		target_fb = fb;
	}
	else {
		amdgpu_fb = to_amdgpu_framebuffer(crtc->primary->fb);
		target_fb = crtc->primary->fb;
	}

	/* If atomic, assume fb object is pinned & idle & fenced and
	 * just update base pointers
	 */
	obj = amdgpu_fb->obj;
	rbo = gem_to_amdgpu_bo(obj);
	r = amdgpu_bo_reserve(rbo, false);
	if (unlikely(r != 0))
		return r;

	if (atomic)
		fb_location = amdgpu_bo_gpu_offset(rbo);
	else {
		r = amdgpu_bo_pin(rbo, AMDGPU_GEM_DOMAIN_VRAM, &fb_location);
		if (unlikely(r != 0)) {
			amdgpu_bo_unreserve(rbo);
			return -EINVAL;
		}
	}

	amdgpu_bo_get_tiling_flags(rbo, &tiling_flags);
	amdgpu_bo_unreserve(rbo);

	pipe_config = AMDGPU_TILING_GET(tiling_flags, PIPE_CONFIG);

	switch (target_fb->pixel_format) {
	case DRM_FORMAT_C8:
		fb_format = REG_SET_FIELD(0, GRPH_CONTROL, GRPH_DEPTH, 0);
		fb_format = REG_SET_FIELD(fb_format, GRPH_CONTROL, GRPH_FORMAT, 0);
		break;
	case DRM_FORMAT_XRGB4444:
	case DRM_FORMAT_ARGB4444:
		fb_format = REG_SET_FIELD(0, GRPH_CONTROL, GRPH_DEPTH, 1);
		fb_format = REG_SET_FIELD(fb_format, GRPH_CONTROL, GRPH_FORMAT, 2);
#ifdef __BIG_ENDIAN
		fb_swap = REG_SET_FIELD(fb_swap, GRPH_SWAP_CNTL, GRPH_ENDIAN_SWAP,
					ENDIAN_8IN16);
#endif
		break;
	case DRM_FORMAT_XRGB1555:
	case DRM_FORMAT_ARGB1555:
		fb_format = REG_SET_FIELD(0, GRPH_CONTROL, GRPH_DEPTH, 1);
		fb_format = REG_SET_FIELD(fb_format, GRPH_CONTROL, GRPH_FORMAT, 0);
#ifdef __BIG_ENDIAN
		fb_swap = REG_SET_FIELD(fb_swap, GRPH_SWAP_CNTL, GRPH_ENDIAN_SWAP,
					ENDIAN_8IN16);
#endif
		break;
	case DRM_FORMAT_BGRX5551:
	case DRM_FORMAT_BGRA5551:
		fb_format = REG_SET_FIELD(0, GRPH_CONTROL, GRPH_DEPTH, 1);
		fb_format = REG_SET_FIELD(fb_format, GRPH_CONTROL, GRPH_FORMAT, 5);
#ifdef __BIG_ENDIAN
		fb_swap = REG_SET_FIELD(fb_swap, GRPH_SWAP_CNTL, GRPH_ENDIAN_SWAP,
					ENDIAN_8IN16);
#endif
		break;
	case DRM_FORMAT_RGB565:
		fb_format = REG_SET_FIELD(0, GRPH_CONTROL, GRPH_DEPTH, 1);
		fb_format = REG_SET_FIELD(fb_format, GRPH_CONTROL, GRPH_FORMAT, 1);
#ifdef __BIG_ENDIAN
		fb_swap = REG_SET_FIELD(fb_swap, GRPH_SWAP_CNTL, GRPH_ENDIAN_SWAP,
					ENDIAN_8IN16);
#endif
		break;
	case DRM_FORMAT_XRGB8888:
	case DRM_FORMAT_ARGB8888:
		fb_format = REG_SET_FIELD(0, GRPH_CONTROL, GRPH_DEPTH, 2);
		fb_format = REG_SET_FIELD(fb_format, GRPH_CONTROL, GRPH_FORMAT, 0);
#ifdef __BIG_ENDIAN
		fb_swap = REG_SET_FIELD(fb_swap, GRPH_SWAP_CNTL, GRPH_ENDIAN_SWAP,
					ENDIAN_8IN32);
#endif
		break;
	case DRM_FORMAT_XRGB2101010:
	case DRM_FORMAT_ARGB2101010:
		fb_format = REG_SET_FIELD(0, GRPH_CONTROL, GRPH_DEPTH, 2);
		fb_format = REG_SET_FIELD(fb_format, GRPH_CONTROL, GRPH_FORMAT, 1);
#ifdef __BIG_ENDIAN
		fb_swap = REG_SET_FIELD(fb_swap, GRPH_SWAP_CNTL, GRPH_ENDIAN_SWAP,
					ENDIAN_8IN32);
#endif
		/* Greater 8 bpc fb needs to bypass hw-lut to retain precision */
		bypass_lut = true;
		break;
	case DRM_FORMAT_BGRX1010102:
	case DRM_FORMAT_BGRA1010102:
		fb_format = REG_SET_FIELD(0, GRPH_CONTROL, GRPH_DEPTH, 2);
		fb_format = REG_SET_FIELD(fb_format, GRPH_CONTROL, GRPH_FORMAT, 4);
#ifdef __BIG_ENDIAN
		fb_swap = REG_SET_FIELD(fb_swap, GRPH_SWAP_CNTL, GRPH_ENDIAN_SWAP,
					ENDIAN_8IN32);
#endif
		/* Greater 8 bpc fb needs to bypass hw-lut to retain precision */
		bypass_lut = true;
		break;
	default:
		DRM_ERROR("Unsupported screen format %s\n",
			drm_get_format_name(target_fb->pixel_format));
		return -EINVAL;
	}

	if (AMDGPU_TILING_GET(tiling_flags, ARRAY_MODE) == ARRAY_2D_TILED_THIN1) {
		unsigned bankw, bankh, mtaspect, tile_split, num_banks;

		bankw = AMDGPU_TILING_GET(tiling_flags, BANK_WIDTH);
		bankh = AMDGPU_TILING_GET(tiling_flags, BANK_HEIGHT);
		mtaspect = AMDGPU_TILING_GET(tiling_flags, MACRO_TILE_ASPECT);
		tile_split = AMDGPU_TILING_GET(tiling_flags, TILE_SPLIT);
		num_banks = AMDGPU_TILING_GET(tiling_flags, NUM_BANKS);

		fb_format = REG_SET_FIELD(fb_format, GRPH_CONTROL, GRPH_NUM_BANKS, num_banks);
		fb_format = REG_SET_FIELD(fb_format, GRPH_CONTROL, GRPH_ARRAY_MODE,
					  ARRAY_2D_TILED_THIN1);
		fb_format = REG_SET_FIELD(fb_format, GRPH_CONTROL, GRPH_TILE_SPLIT,
					  tile_split);
		fb_format = REG_SET_FIELD(fb_format, GRPH_CONTROL, GRPH_BANK_WIDTH, bankw);
		fb_format = REG_SET_FIELD(fb_format, GRPH_CONTROL, GRPH_BANK_HEIGHT, bankh);
		fb_format = REG_SET_FIELD(fb_format, GRPH_CONTROL, GRPH_MACRO_TILE_ASPECT,
					  mtaspect);
		fb_format = REG_SET_FIELD(fb_format, GRPH_CONTROL, GRPH_MICRO_TILE_MODE,
					  ADDR_SURF_MICRO_TILING_DISPLAY);
	} else if (AMDGPU_TILING_GET(tiling_flags, ARRAY_MODE) == ARRAY_1D_TILED_THIN1) {
		fb_format = REG_SET_FIELD(fb_format, GRPH_CONTROL, GRPH_ARRAY_MODE,
					  ARRAY_1D_TILED_THIN1);
	}

	fb_format = REG_SET_FIELD(fb_format, GRPH_CONTROL, GRPH_PIPE_CONFIG,
				  pipe_config);

	dce_v10_0_vga_enable(crtc, false);

	WREG32(mmGRPH_PRIMARY_SURFACE_ADDRESS_HIGH + amdgpu_crtc->crtc_offset,
	       upper_32_bits(fb_location));
	WREG32(mmGRPH_SECONDARY_SURFACE_ADDRESS_HIGH + amdgpu_crtc->crtc_offset,
	       upper_32_bits(fb_location));
	WREG32(mmGRPH_PRIMARY_SURFACE_ADDRESS + amdgpu_crtc->crtc_offset,
	       (u32)fb_location & GRPH_PRIMARY_SURFACE_ADDRESS__GRPH_PRIMARY_SURFACE_ADDRESS_MASK);
	WREG32(mmGRPH_SECONDARY_SURFACE_ADDRESS + amdgpu_crtc->crtc_offset,
	       (u32) fb_location & GRPH_SECONDARY_SURFACE_ADDRESS__GRPH_SECONDARY_SURFACE_ADDRESS_MASK);
	WREG32(mmGRPH_CONTROL + amdgpu_crtc->crtc_offset, fb_format);
	WREG32(mmGRPH_SWAP_CNTL + amdgpu_crtc->crtc_offset, fb_swap);

	/*
	 * The LUT only has 256 slots for indexing by a 8 bpc fb. Bypass the LUT
	 * for > 8 bpc scanout to avoid truncation of fb indices to 8 msb's, to
	 * retain the full precision throughout the pipeline.
	 */
	tmp = RREG32(mmGRPH_LUT_10BIT_BYPASS + amdgpu_crtc->crtc_offset);
	if (bypass_lut)
		tmp = REG_SET_FIELD(tmp, GRPH_LUT_10BIT_BYPASS, GRPH_LUT_10BIT_BYPASS_EN, 1);
	else
		tmp = REG_SET_FIELD(tmp, GRPH_LUT_10BIT_BYPASS, GRPH_LUT_10BIT_BYPASS_EN, 0);
	WREG32(mmGRPH_LUT_10BIT_BYPASS + amdgpu_crtc->crtc_offset, tmp);

	if (bypass_lut)
		DRM_DEBUG_KMS("Bypassing hardware LUT due to 10 bit fb scanout.\n");

	WREG32(mmGRPH_SURFACE_OFFSET_X + amdgpu_crtc->crtc_offset, 0);
	WREG32(mmGRPH_SURFACE_OFFSET_Y + amdgpu_crtc->crtc_offset, 0);
	WREG32(mmGRPH_X_START + amdgpu_crtc->crtc_offset, 0);
	WREG32(mmGRPH_Y_START + amdgpu_crtc->crtc_offset, 0);
	WREG32(mmGRPH_X_END + amdgpu_crtc->crtc_offset, target_fb->width);
	WREG32(mmGRPH_Y_END + amdgpu_crtc->crtc_offset, target_fb->height);

	fb_pitch_pixels = target_fb->pitches[0] / (target_fb->bits_per_pixel / 8);
	WREG32(mmGRPH_PITCH + amdgpu_crtc->crtc_offset, fb_pitch_pixels);

	dce_v10_0_grph_enable(crtc, true);

	WREG32(mmLB_DESKTOP_HEIGHT + amdgpu_crtc->crtc_offset,
	       target_fb->height);

	x &= ~3;
	y &= ~1;
	WREG32(mmVIEWPORT_START + amdgpu_crtc->crtc_offset,
	       (x << 16) | y);
	viewport_w = crtc->mode.hdisplay;
	viewport_h = (crtc->mode.vdisplay + 1) & ~1;
	WREG32(mmVIEWPORT_SIZE + amdgpu_crtc->crtc_offset,
	       (viewport_w << 16) | viewport_h);

	/* pageflip setup */
	/* make sure flip is at vb rather than hb */
	tmp = RREG32(mmGRPH_FLIP_CONTROL + amdgpu_crtc->crtc_offset);
	tmp = REG_SET_FIELD(tmp, GRPH_FLIP_CONTROL,
			    GRPH_SURFACE_UPDATE_H_RETRACE_EN, 0);
	WREG32(mmGRPH_FLIP_CONTROL + amdgpu_crtc->crtc_offset, tmp);

	/* set pageflip to happen only at start of vblank interval (front porch) */
	WREG32(mmMASTER_UPDATE_MODE + amdgpu_crtc->crtc_offset, 3);

	if (!atomic && fb && fb != crtc->primary->fb) {
		amdgpu_fb = to_amdgpu_framebuffer(fb);
		rbo = gem_to_amdgpu_bo(amdgpu_fb->obj);
		r = amdgpu_bo_reserve(rbo, false);
		if (unlikely(r != 0))
			return r;
		amdgpu_bo_unpin(rbo);
		amdgpu_bo_unreserve(rbo);
	}

	/* Bytes per pixel may have changed */
	dce_v10_0_bandwidth_update(adev);

	return 0;
}

static void dce_v10_0_set_interleave(struct drm_crtc *crtc,
				     struct drm_display_mode *mode)
{
	struct drm_device *dev = crtc->dev;
	struct amdgpu_device *adev = dev->dev_private;
	struct amdgpu_crtc *amdgpu_crtc = to_amdgpu_crtc(crtc);
	u32 tmp;

	tmp = RREG32(mmLB_DATA_FORMAT + amdgpu_crtc->crtc_offset);
	if (mode->flags & DRM_MODE_FLAG_INTERLACE)
		tmp = REG_SET_FIELD(tmp, LB_DATA_FORMAT, INTERLEAVE_EN, 1);
	else
		tmp = REG_SET_FIELD(tmp, LB_DATA_FORMAT, INTERLEAVE_EN, 0);
	WREG32(mmLB_DATA_FORMAT + amdgpu_crtc->crtc_offset, tmp);
}

static void dce_v10_0_crtc_load_lut(struct drm_crtc *crtc)
{
	struct amdgpu_crtc *amdgpu_crtc = to_amdgpu_crtc(crtc);
	struct drm_device *dev = crtc->dev;
	struct amdgpu_device *adev = dev->dev_private;
	int i;
	u32 tmp;

	DRM_DEBUG_KMS("%d\n", amdgpu_crtc->crtc_id);

	tmp = RREG32(mmINPUT_CSC_CONTROL + amdgpu_crtc->crtc_offset);
	tmp = REG_SET_FIELD(tmp, INPUT_CSC_CONTROL, INPUT_CSC_GRPH_MODE, 0);
	tmp = REG_SET_FIELD(tmp, INPUT_CSC_CONTROL, INPUT_CSC_OVL_MODE, 0);
	WREG32(mmINPUT_CSC_CONTROL + amdgpu_crtc->crtc_offset, tmp);

	tmp = RREG32(mmPRESCALE_GRPH_CONTROL + amdgpu_crtc->crtc_offset);
	tmp = REG_SET_FIELD(tmp, PRESCALE_GRPH_CONTROL, GRPH_PRESCALE_BYPASS, 1);
	WREG32(mmPRESCALE_GRPH_CONTROL + amdgpu_crtc->crtc_offset, tmp);

	tmp = RREG32(mmPRESCALE_OVL_CONTROL + amdgpu_crtc->crtc_offset);
	tmp = REG_SET_FIELD(tmp, PRESCALE_OVL_CONTROL, OVL_PRESCALE_BYPASS, 1);
	WREG32(mmPRESCALE_OVL_CONTROL + amdgpu_crtc->crtc_offset, tmp);

	tmp = RREG32(mmINPUT_GAMMA_CONTROL + amdgpu_crtc->crtc_offset);
	tmp = REG_SET_FIELD(tmp, INPUT_GAMMA_CONTROL, GRPH_INPUT_GAMMA_MODE, 0);
	tmp = REG_SET_FIELD(tmp, INPUT_GAMMA_CONTROL, OVL_INPUT_GAMMA_MODE, 0);
	WREG32(mmINPUT_GAMMA_CONTROL + amdgpu_crtc->crtc_offset, tmp);

	WREG32(mmDC_LUT_CONTROL + amdgpu_crtc->crtc_offset, 0);

	WREG32(mmDC_LUT_BLACK_OFFSET_BLUE + amdgpu_crtc->crtc_offset, 0);
	WREG32(mmDC_LUT_BLACK_OFFSET_GREEN + amdgpu_crtc->crtc_offset, 0);
	WREG32(mmDC_LUT_BLACK_OFFSET_RED + amdgpu_crtc->crtc_offset, 0);

	WREG32(mmDC_LUT_WHITE_OFFSET_BLUE + amdgpu_crtc->crtc_offset, 0xffff);
	WREG32(mmDC_LUT_WHITE_OFFSET_GREEN + amdgpu_crtc->crtc_offset, 0xffff);
	WREG32(mmDC_LUT_WHITE_OFFSET_RED + amdgpu_crtc->crtc_offset, 0xffff);

	WREG32(mmDC_LUT_RW_MODE + amdgpu_crtc->crtc_offset, 0);
	WREG32(mmDC_LUT_WRITE_EN_MASK + amdgpu_crtc->crtc_offset, 0x00000007);

	WREG32(mmDC_LUT_RW_INDEX + amdgpu_crtc->crtc_offset, 0);
	for (i = 0; i < 256; i++) {
		WREG32(mmDC_LUT_30_COLOR + amdgpu_crtc->crtc_offset,
		       (amdgpu_crtc->lut_r[i] << 20) |
		       (amdgpu_crtc->lut_g[i] << 10) |
		       (amdgpu_crtc->lut_b[i] << 0));
	}

	tmp = RREG32(mmDEGAMMA_CONTROL + amdgpu_crtc->crtc_offset);
	tmp = REG_SET_FIELD(tmp, DEGAMMA_CONTROL, GRPH_DEGAMMA_MODE, 0);
	tmp = REG_SET_FIELD(tmp, DEGAMMA_CONTROL, OVL_DEGAMMA_MODE, 0);
	tmp = REG_SET_FIELD(tmp, DEGAMMA_CONTROL, CURSOR_DEGAMMA_MODE, 0);
	WREG32(mmDEGAMMA_CONTROL + amdgpu_crtc->crtc_offset, tmp);

	tmp = RREG32(mmGAMUT_REMAP_CONTROL + amdgpu_crtc->crtc_offset);
	tmp = REG_SET_FIELD(tmp, GAMUT_REMAP_CONTROL, GRPH_GAMUT_REMAP_MODE, 0);
	tmp = REG_SET_FIELD(tmp, GAMUT_REMAP_CONTROL, OVL_GAMUT_REMAP_MODE, 0);
	WREG32(mmGAMUT_REMAP_CONTROL + amdgpu_crtc->crtc_offset, tmp);

	tmp = RREG32(mmREGAMMA_CONTROL + amdgpu_crtc->crtc_offset);
	tmp = REG_SET_FIELD(tmp, REGAMMA_CONTROL, GRPH_REGAMMA_MODE, 0);
	tmp = REG_SET_FIELD(tmp, REGAMMA_CONTROL, OVL_REGAMMA_MODE, 0);
	WREG32(mmREGAMMA_CONTROL + amdgpu_crtc->crtc_offset, tmp);

	tmp = RREG32(mmOUTPUT_CSC_CONTROL + amdgpu_crtc->crtc_offset);
	tmp = REG_SET_FIELD(tmp, OUTPUT_CSC_CONTROL, OUTPUT_CSC_GRPH_MODE, 0);
	tmp = REG_SET_FIELD(tmp, OUTPUT_CSC_CONTROL, OUTPUT_CSC_OVL_MODE, 0);
	WREG32(mmOUTPUT_CSC_CONTROL + amdgpu_crtc->crtc_offset, tmp);

	/* XXX match this to the depth of the crtc fmt block, move to modeset? */
	WREG32(mmDENORM_CONTROL + amdgpu_crtc->crtc_offset, 0);
	/* XXX this only needs to be programmed once per crtc at startup,
	 * not sure where the best place for it is
	 */
	tmp = RREG32(mmALPHA_CONTROL + amdgpu_crtc->crtc_offset);
	tmp = REG_SET_FIELD(tmp, ALPHA_CONTROL, CURSOR_ALPHA_BLND_ENA, 1);
	WREG32(mmALPHA_CONTROL + amdgpu_crtc->crtc_offset, tmp);
}

static int dce_v10_0_pick_dig_encoder(struct drm_encoder *encoder)
{
	struct amdgpu_encoder *amdgpu_encoder = to_amdgpu_encoder(encoder);
	struct amdgpu_encoder_atom_dig *dig = amdgpu_encoder->enc_priv;

	switch (amdgpu_encoder->encoder_id) {
	case ENCODER_OBJECT_ID_INTERNAL_UNIPHY:
		if (dig->linkb)
			return 1;
		else
			return 0;
		break;
	case ENCODER_OBJECT_ID_INTERNAL_UNIPHY1:
		if (dig->linkb)
			return 3;
		else
			return 2;
		break;
	case ENCODER_OBJECT_ID_INTERNAL_UNIPHY2:
		if (dig->linkb)
			return 5;
		else
			return 4;
		break;
	case ENCODER_OBJECT_ID_INTERNAL_UNIPHY3:
		return 6;
		break;
	default:
		DRM_ERROR("invalid encoder_id: 0x%x\n", amdgpu_encoder->encoder_id);
		return 0;
	}
}

/**
 * dce_v10_0_pick_pll - Allocate a PPLL for use by the crtc.
 *
 * @crtc: drm crtc
 *
 * Returns the PPLL (Pixel PLL) to be used by the crtc.  For DP monitors
 * a single PPLL can be used for all DP crtcs/encoders.  For non-DP
 * monitors a dedicated PPLL must be used.  If a particular board has
 * an external DP PLL, return ATOM_PPLL_INVALID to skip PLL programming
 * as there is no need to program the PLL itself.  If we are not able to
 * allocate a PLL, return ATOM_PPLL_INVALID to skip PLL programming to
 * avoid messing up an existing monitor.
 *
 * Asic specific PLL information
 *
 * DCE 10.x
 * Tonga
 * - PPLL1, PPLL2 are available for all UNIPHY (both DP and non-DP)
 * CI
 * - PPLL0, PPLL1, PPLL2 are available for all UNIPHY (both DP and non-DP) and DAC
 *
 */
static u32 dce_v10_0_pick_pll(struct drm_crtc *crtc)
{
	struct amdgpu_crtc *amdgpu_crtc = to_amdgpu_crtc(crtc);
	struct drm_device *dev = crtc->dev;
	struct amdgpu_device *adev = dev->dev_private;
	u32 pll_in_use;
	int pll;

	if (ENCODER_MODE_IS_DP(amdgpu_atombios_encoder_get_encoder_mode(amdgpu_crtc->encoder))) {
		if (adev->clock.dp_extclk)
			/* skip PPLL programming if using ext clock */
			return ATOM_PPLL_INVALID;
		else {
			/* use the same PPLL for all DP monitors */
			pll = amdgpu_pll_get_shared_dp_ppll(crtc);
			if (pll != ATOM_PPLL_INVALID)
				return pll;
		}
	} else {
		/* use the same PPLL for all monitors with the same clock */
		pll = amdgpu_pll_get_shared_nondp_ppll(crtc);
		if (pll != ATOM_PPLL_INVALID)
			return pll;
	}

	/* DCE10 has PPLL0, PPLL1, and PPLL2 */
	pll_in_use = amdgpu_pll_get_use_mask(crtc);
	if (!(pll_in_use & (1 << ATOM_PPLL2)))
		return ATOM_PPLL2;
	if (!(pll_in_use & (1 << ATOM_PPLL1)))
		return ATOM_PPLL1;
	if (!(pll_in_use & (1 << ATOM_PPLL0)))
		return ATOM_PPLL0;
	DRM_ERROR("unable to allocate a PPLL\n");
	return ATOM_PPLL_INVALID;
}

static void dce_v10_0_lock_cursor(struct drm_crtc *crtc, bool lock)
{
	struct amdgpu_device *adev = crtc->dev->dev_private;
	struct amdgpu_crtc *amdgpu_crtc = to_amdgpu_crtc(crtc);
	uint32_t cur_lock;

	cur_lock = RREG32(mmCUR_UPDATE + amdgpu_crtc->crtc_offset);
	if (lock)
		cur_lock = REG_SET_FIELD(cur_lock, CUR_UPDATE, CURSOR_UPDATE_LOCK, 1);
	else
		cur_lock = REG_SET_FIELD(cur_lock, CUR_UPDATE, CURSOR_UPDATE_LOCK, 0);
	WREG32(mmCUR_UPDATE + amdgpu_crtc->crtc_offset, cur_lock);
}

static void dce_v10_0_hide_cursor(struct drm_crtc *crtc)
{
	struct amdgpu_crtc *amdgpu_crtc = to_amdgpu_crtc(crtc);
	struct amdgpu_device *adev = crtc->dev->dev_private;
	u32 tmp;

	tmp = RREG32_IDX(mmCUR_CONTROL + amdgpu_crtc->crtc_offset);
	tmp = REG_SET_FIELD(tmp, CUR_CONTROL, CURSOR_EN, 0);
	WREG32_IDX(mmCUR_CONTROL + amdgpu_crtc->crtc_offset, tmp);
}

static void dce_v10_0_show_cursor(struct drm_crtc *crtc)
{
	struct amdgpu_crtc *amdgpu_crtc = to_amdgpu_crtc(crtc);
	struct amdgpu_device *adev = crtc->dev->dev_private;
	u32 tmp;

	WREG32(mmCUR_SURFACE_ADDRESS_HIGH + amdgpu_crtc->crtc_offset,
	       upper_32_bits(amdgpu_crtc->cursor_addr));
	WREG32(mmCUR_SURFACE_ADDRESS + amdgpu_crtc->crtc_offset,
	       lower_32_bits(amdgpu_crtc->cursor_addr));

	tmp = RREG32_IDX(mmCUR_CONTROL + amdgpu_crtc->crtc_offset);
	tmp = REG_SET_FIELD(tmp, CUR_CONTROL, CURSOR_EN, 1);
	tmp = REG_SET_FIELD(tmp, CUR_CONTROL, CURSOR_MODE, 2);
	WREG32_IDX(mmCUR_CONTROL + amdgpu_crtc->crtc_offset, tmp);
}

static int dce_v10_0_cursor_move_locked(struct drm_crtc *crtc,
					int x, int y)
{
	struct amdgpu_crtc *amdgpu_crtc = to_amdgpu_crtc(crtc);
	struct amdgpu_device *adev = crtc->dev->dev_private;
	int xorigin = 0, yorigin = 0;

	/* avivo cursor are offset into the total surface */
	x += crtc->x;
	y += crtc->y;
	DRM_DEBUG("x %d y %d c->x %d c->y %d\n", x, y, crtc->x, crtc->y);

	if (x < 0) {
		xorigin = min(-x, amdgpu_crtc->max_cursor_width - 1);
		x = 0;
	}
	if (y < 0) {
		yorigin = min(-y, amdgpu_crtc->max_cursor_height - 1);
		y = 0;
	}

	WREG32(mmCUR_POSITION + amdgpu_crtc->crtc_offset, (x << 16) | y);
	WREG32(mmCUR_HOT_SPOT + amdgpu_crtc->crtc_offset, (xorigin << 16) | yorigin);
	WREG32(mmCUR_SIZE + amdgpu_crtc->crtc_offset,
	       ((amdgpu_crtc->cursor_width - 1) << 16) | (amdgpu_crtc->cursor_height - 1));

	amdgpu_crtc->cursor_x = x;
	amdgpu_crtc->cursor_y = y;

	return 0;
}

static int dce_v10_0_crtc_cursor_move(struct drm_crtc *crtc,
				      int x, int y)
{
	int ret;

	dce_v10_0_lock_cursor(crtc, true);
	ret = dce_v10_0_cursor_move_locked(crtc, x, y);
	dce_v10_0_lock_cursor(crtc, false);

	return ret;
}

static int dce_v10_0_crtc_cursor_set2(struct drm_crtc *crtc,
				      struct drm_file *file_priv,
				      uint32_t handle,
				      uint32_t width,
				      uint32_t height,
				      int32_t hot_x,
				      int32_t hot_y)
{
	struct amdgpu_crtc *amdgpu_crtc = to_amdgpu_crtc(crtc);
	struct drm_gem_object *obj;
	struct amdgpu_bo *aobj;
	int ret;

	if (!handle) {
		/* turn off cursor */
		dce_v10_0_hide_cursor(crtc);
		obj = NULL;
		goto unpin;
	}

	if ((width > amdgpu_crtc->max_cursor_width) ||
	    (height > amdgpu_crtc->max_cursor_height)) {
		DRM_ERROR("bad cursor width or height %d x %d\n", width, height);
		return -EINVAL;
	}

	obj = drm_gem_object_lookup(crtc->dev, file_priv, handle);
	if (!obj) {
		DRM_ERROR("Cannot find cursor object %x for crtc %d\n", handle, amdgpu_crtc->crtc_id);
		return -ENOENT;
	}

	aobj = gem_to_amdgpu_bo(obj);
	ret = amdgpu_bo_reserve(aobj, false);
	if (ret != 0) {
		drm_gem_object_unreference_unlocked(obj);
		return ret;
	}

	ret = amdgpu_bo_pin(aobj, AMDGPU_GEM_DOMAIN_VRAM, &amdgpu_crtc->cursor_addr);
	amdgpu_bo_unreserve(aobj);
	if (ret) {
		DRM_ERROR("Failed to pin new cursor BO (%d)\n", ret);
		drm_gem_object_unreference_unlocked(obj);
		return ret;
	}

	amdgpu_crtc->cursor_width = width;
	amdgpu_crtc->cursor_height = height;

	dce_v10_0_lock_cursor(crtc, true);

	if (hot_x != amdgpu_crtc->cursor_hot_x ||
	    hot_y != amdgpu_crtc->cursor_hot_y) {
		int x, y;

		x = amdgpu_crtc->cursor_x + amdgpu_crtc->cursor_hot_x - hot_x;
		y = amdgpu_crtc->cursor_y + amdgpu_crtc->cursor_hot_y - hot_y;

		dce_v10_0_cursor_move_locked(crtc, x, y);

		amdgpu_crtc->cursor_hot_x = hot_x;
		amdgpu_crtc->cursor_hot_y = hot_y;
	}

	dce_v10_0_show_cursor(crtc);
	dce_v10_0_lock_cursor(crtc, false);

unpin:
	if (amdgpu_crtc->cursor_bo) {
		struct amdgpu_bo *aobj = gem_to_amdgpu_bo(amdgpu_crtc->cursor_bo);
		ret = amdgpu_bo_reserve(aobj, false);
		if (likely(ret == 0)) {
			amdgpu_bo_unpin(aobj);
			amdgpu_bo_unreserve(aobj);
		}
		drm_gem_object_unreference_unlocked(amdgpu_crtc->cursor_bo);
	}

	amdgpu_crtc->cursor_bo = obj;
	return 0;
}

static void dce_v10_0_cursor_reset(struct drm_crtc *crtc)
{
	struct amdgpu_crtc *amdgpu_crtc = to_amdgpu_crtc(crtc);

	if (amdgpu_crtc->cursor_bo) {
		dce_v10_0_lock_cursor(crtc, true);

		dce_v10_0_cursor_move_locked(crtc, amdgpu_crtc->cursor_x,
					     amdgpu_crtc->cursor_y);

		dce_v10_0_show_cursor(crtc);

		dce_v10_0_lock_cursor(crtc, false);
	}
}

static void dce_v10_0_crtc_gamma_set(struct drm_crtc *crtc, u16 *red, u16 *green,
				    u16 *blue, uint32_t start, uint32_t size)
{
	struct amdgpu_crtc *amdgpu_crtc = to_amdgpu_crtc(crtc);
	int end = (start + size > 256) ? 256 : start + size, i;

	/* userspace palettes are always correct as is */
	for (i = start; i < end; i++) {
		amdgpu_crtc->lut_r[i] = red[i] >> 6;
		amdgpu_crtc->lut_g[i] = green[i] >> 6;
		amdgpu_crtc->lut_b[i] = blue[i] >> 6;
	}
	dce_v10_0_crtc_load_lut(crtc);
}

static void dce_v10_0_crtc_destroy(struct drm_crtc *crtc)
{
	struct amdgpu_crtc *amdgpu_crtc = to_amdgpu_crtc(crtc);

	drm_crtc_cleanup(crtc);
	destroy_workqueue(amdgpu_crtc->pflip_queue);
	kfree(amdgpu_crtc);
}

static const struct drm_crtc_funcs dce_v10_0_crtc_funcs = {
	.cursor_set2 = dce_v10_0_crtc_cursor_set2,
	.cursor_move = dce_v10_0_crtc_cursor_move,
	.gamma_set = dce_v10_0_crtc_gamma_set,
	.set_config = amdgpu_crtc_set_config,
	.destroy = dce_v10_0_crtc_destroy,
	.page_flip = amdgpu_crtc_page_flip,
};

static void dce_v10_0_crtc_dpms(struct drm_crtc *crtc, int mode)
{
	struct drm_device *dev = crtc->dev;
	struct amdgpu_device *adev = dev->dev_private;
	struct amdgpu_crtc *amdgpu_crtc = to_amdgpu_crtc(crtc);
	unsigned type;

	switch (mode) {
	case DRM_MODE_DPMS_ON:
		amdgpu_crtc->enabled = true;
		amdgpu_atombios_crtc_enable(crtc, ATOM_ENABLE);
		dce_v10_0_vga_enable(crtc, true);
		amdgpu_atombios_crtc_blank(crtc, ATOM_DISABLE);
		dce_v10_0_vga_enable(crtc, false);
		/* Make sure VBLANK and PFLIP interrupts are still enabled */
		type = amdgpu_crtc_idx_to_irq_type(adev, amdgpu_crtc->crtc_id);
		amdgpu_irq_update(adev, &adev->crtc_irq, type);
		amdgpu_irq_update(adev, &adev->pageflip_irq, type);
		drm_vblank_post_modeset(dev, amdgpu_crtc->crtc_id);
		dce_v10_0_crtc_load_lut(crtc);
		break;
	case DRM_MODE_DPMS_STANDBY:
	case DRM_MODE_DPMS_SUSPEND:
	case DRM_MODE_DPMS_OFF:
		drm_vblank_pre_modeset(dev, amdgpu_crtc->crtc_id);
		if (amdgpu_crtc->enabled) {
			dce_v10_0_vga_enable(crtc, true);
			amdgpu_atombios_crtc_blank(crtc, ATOM_ENABLE);
			dce_v10_0_vga_enable(crtc, false);
		}
		amdgpu_atombios_crtc_enable(crtc, ATOM_DISABLE);
		amdgpu_crtc->enabled = false;
		break;
	}
	/* adjust pm to dpms */
	amdgpu_pm_compute_clocks(adev);
}

static void dce_v10_0_crtc_prepare(struct drm_crtc *crtc)
{
	/* disable crtc pair power gating before programming */
	amdgpu_atombios_crtc_powergate(crtc, ATOM_DISABLE);
	amdgpu_atombios_crtc_lock(crtc, ATOM_ENABLE);
	dce_v10_0_crtc_dpms(crtc, DRM_MODE_DPMS_OFF);
}

static void dce_v10_0_crtc_commit(struct drm_crtc *crtc)
{
	dce_v10_0_crtc_dpms(crtc, DRM_MODE_DPMS_ON);
	amdgpu_atombios_crtc_lock(crtc, ATOM_DISABLE);
}

static void dce_v10_0_crtc_disable(struct drm_crtc *crtc)
{
	struct amdgpu_crtc *amdgpu_crtc = to_amdgpu_crtc(crtc);
	struct drm_device *dev = crtc->dev;
	struct amdgpu_device *adev = dev->dev_private;
	struct amdgpu_atom_ss ss;
	int i;

	dce_v10_0_crtc_dpms(crtc, DRM_MODE_DPMS_OFF);
	if (crtc->primary->fb) {
		int r;
		struct amdgpu_framebuffer *amdgpu_fb;
		struct amdgpu_bo *rbo;

		amdgpu_fb = to_amdgpu_framebuffer(crtc->primary->fb);
		rbo = gem_to_amdgpu_bo(amdgpu_fb->obj);
		r = amdgpu_bo_reserve(rbo, false);
		if (unlikely(r))
			DRM_ERROR("failed to reserve rbo before unpin\n");
		else {
			amdgpu_bo_unpin(rbo);
			amdgpu_bo_unreserve(rbo);
		}
	}
	/* disable the GRPH */
	dce_v10_0_grph_enable(crtc, false);

	amdgpu_atombios_crtc_powergate(crtc, ATOM_ENABLE);

	for (i = 0; i < adev->mode_info.num_crtc; i++) {
		if (adev->mode_info.crtcs[i] &&
		    adev->mode_info.crtcs[i]->enabled &&
		    i != amdgpu_crtc->crtc_id &&
		    amdgpu_crtc->pll_id == adev->mode_info.crtcs[i]->pll_id) {
			/* one other crtc is using this pll don't turn
			 * off the pll
			 */
			goto done;
		}
	}

	switch (amdgpu_crtc->pll_id) {
	case ATOM_PPLL0:
	case ATOM_PPLL1:
	case ATOM_PPLL2:
		/* disable the ppll */
		amdgpu_atombios_crtc_program_pll(crtc, amdgpu_crtc->crtc_id, amdgpu_crtc->pll_id,
					  0, 0, ATOM_DISABLE, 0, 0, 0, 0, 0, false, &ss);
		break;
	default:
		break;
	}
done:
	amdgpu_crtc->pll_id = ATOM_PPLL_INVALID;
	amdgpu_crtc->adjusted_clock = 0;
	amdgpu_crtc->encoder = NULL;
	amdgpu_crtc->connector = NULL;
}

static int dce_v10_0_crtc_mode_set(struct drm_crtc *crtc,
				  struct drm_display_mode *mode,
				  struct drm_display_mode *adjusted_mode,
				  int x, int y, struct drm_framebuffer *old_fb)
{
	struct amdgpu_crtc *amdgpu_crtc = to_amdgpu_crtc(crtc);

	if (!amdgpu_crtc->adjusted_clock)
		return -EINVAL;

	amdgpu_atombios_crtc_set_pll(crtc, adjusted_mode);
	amdgpu_atombios_crtc_set_dtd_timing(crtc, adjusted_mode);
	dce_v10_0_crtc_do_set_base(crtc, old_fb, x, y, 0);
	amdgpu_atombios_crtc_overscan_setup(crtc, mode, adjusted_mode);
	amdgpu_atombios_crtc_scaler_setup(crtc);
	dce_v10_0_cursor_reset(crtc);
	/* update the hw version fpr dpm */
	amdgpu_crtc->hw_mode = *adjusted_mode;

	return 0;
}

static bool dce_v10_0_crtc_mode_fixup(struct drm_crtc *crtc,
				     const struct drm_display_mode *mode,
				     struct drm_display_mode *adjusted_mode)
{
	struct amdgpu_crtc *amdgpu_crtc = to_amdgpu_crtc(crtc);
	struct drm_device *dev = crtc->dev;
	struct drm_encoder *encoder;

	/* assign the encoder to the amdgpu crtc to avoid repeated lookups later */
	list_for_each_entry(encoder, &dev->mode_config.encoder_list, head) {
		if (encoder->crtc == crtc) {
			amdgpu_crtc->encoder = encoder;
			amdgpu_crtc->connector = amdgpu_get_connector_for_encoder(encoder);
			break;
		}
	}
	if ((amdgpu_crtc->encoder == NULL) || (amdgpu_crtc->connector == NULL)) {
		amdgpu_crtc->encoder = NULL;
		amdgpu_crtc->connector = NULL;
		return false;
	}
	if (!amdgpu_crtc_scaling_mode_fixup(crtc, mode, adjusted_mode))
		return false;
	if (amdgpu_atombios_crtc_prepare_pll(crtc, adjusted_mode))
		return false;
	/* pick pll */
	amdgpu_crtc->pll_id = dce_v10_0_pick_pll(crtc);
	/* if we can't get a PPLL for a non-DP encoder, fail */
	if ((amdgpu_crtc->pll_id == ATOM_PPLL_INVALID) &&
	    !ENCODER_MODE_IS_DP(amdgpu_atombios_encoder_get_encoder_mode(amdgpu_crtc->encoder)))
		return false;

	return true;
}

static int dce_v10_0_crtc_set_base(struct drm_crtc *crtc, int x, int y,
				  struct drm_framebuffer *old_fb)
{
	return dce_v10_0_crtc_do_set_base(crtc, old_fb, x, y, 0);
}

static int dce_v10_0_crtc_set_base_atomic(struct drm_crtc *crtc,
					 struct drm_framebuffer *fb,
					 int x, int y, enum mode_set_atomic state)
{
       return dce_v10_0_crtc_do_set_base(crtc, fb, x, y, 1);
}

static const struct drm_crtc_helper_funcs dce_v10_0_crtc_helper_funcs = {
	.dpms = dce_v10_0_crtc_dpms,
	.mode_fixup = dce_v10_0_crtc_mode_fixup,
	.mode_set = dce_v10_0_crtc_mode_set,
	.mode_set_base = dce_v10_0_crtc_set_base,
	.mode_set_base_atomic = dce_v10_0_crtc_set_base_atomic,
	.prepare = dce_v10_0_crtc_prepare,
	.commit = dce_v10_0_crtc_commit,
	.load_lut = dce_v10_0_crtc_load_lut,
	.disable = dce_v10_0_crtc_disable,
};

static int dce_v10_0_crtc_init(struct amdgpu_device *adev, int index)
{
	struct amdgpu_crtc *amdgpu_crtc;
	int i;

	amdgpu_crtc = kzalloc(sizeof(struct amdgpu_crtc) +
			      (AMDGPUFB_CONN_LIMIT * sizeof(struct drm_connector *)), GFP_KERNEL);
	if (amdgpu_crtc == NULL)
		return -ENOMEM;

	drm_crtc_init(adev->ddev, &amdgpu_crtc->base, &dce_v10_0_crtc_funcs);

	drm_mode_crtc_set_gamma_size(&amdgpu_crtc->base, 256);
	amdgpu_crtc->crtc_id = index;
	amdgpu_crtc->pflip_queue = create_singlethread_workqueue("amdgpu-pageflip-queue");
	adev->mode_info.crtcs[index] = amdgpu_crtc;

	amdgpu_crtc->max_cursor_width = 128;
	amdgpu_crtc->max_cursor_height = 128;
	adev->ddev->mode_config.cursor_width = amdgpu_crtc->max_cursor_width;
	adev->ddev->mode_config.cursor_height = amdgpu_crtc->max_cursor_height;

	for (i = 0; i < 256; i++) {
		amdgpu_crtc->lut_r[i] = i << 2;
		amdgpu_crtc->lut_g[i] = i << 2;
		amdgpu_crtc->lut_b[i] = i << 2;
	}

	switch (amdgpu_crtc->crtc_id) {
	case 0:
	default:
		amdgpu_crtc->crtc_offset = CRTC0_REGISTER_OFFSET;
		break;
	case 1:
		amdgpu_crtc->crtc_offset = CRTC1_REGISTER_OFFSET;
		break;
	case 2:
		amdgpu_crtc->crtc_offset = CRTC2_REGISTER_OFFSET;
		break;
	case 3:
		amdgpu_crtc->crtc_offset = CRTC3_REGISTER_OFFSET;
		break;
	case 4:
		amdgpu_crtc->crtc_offset = CRTC4_REGISTER_OFFSET;
		break;
	case 5:
		amdgpu_crtc->crtc_offset = CRTC5_REGISTER_OFFSET;
		break;
	}

	amdgpu_crtc->pll_id = ATOM_PPLL_INVALID;
	amdgpu_crtc->adjusted_clock = 0;
	amdgpu_crtc->encoder = NULL;
	amdgpu_crtc->connector = NULL;
	drm_crtc_helper_add(&amdgpu_crtc->base, &dce_v10_0_crtc_helper_funcs);

	return 0;
}

static int dce_v10_0_early_init(void *handle)
{
	struct amdgpu_device *adev = (struct amdgpu_device *)handle;

	adev->audio_endpt_rreg = &dce_v10_0_audio_endpt_rreg;
	adev->audio_endpt_wreg = &dce_v10_0_audio_endpt_wreg;

	dce_v10_0_set_display_funcs(adev);
	dce_v10_0_set_irq_funcs(adev);

	switch (adev->asic_type) {
	case CHIP_FIJI:
	case CHIP_TONGA:
		adev->mode_info.num_crtc = 6; /* XXX 7??? */
		adev->mode_info.num_hpd = 6;
		adev->mode_info.num_dig = 7;
		break;
	default:
		/* FIXME: not supported yet */
		return -EINVAL;
	}

	return 0;
}

static int dce_v10_0_sw_init(void *handle)
{
	int r, i;
	struct amdgpu_device *adev = (struct amdgpu_device *)handle;

	for (i = 0; i < adev->mode_info.num_crtc; i++) {
		r = amdgpu_irq_add_id(adev, i + 1, &adev->crtc_irq);
		if (r)
			return r;
	}

	for (i = 8; i < 20; i += 2) {
		r = amdgpu_irq_add_id(adev, i, &adev->pageflip_irq);
		if (r)
			return r;
	}

	/* HPD hotplug */
	r = amdgpu_irq_add_id(adev, 42, &adev->hpd_irq);
	if (r)
		return r;

	adev->mode_info.mode_config_initialized = true;

	adev->ddev->mode_config.funcs = &amdgpu_mode_funcs;

	adev->ddev->mode_config.max_width = 16384;
	adev->ddev->mode_config.max_height = 16384;

	adev->ddev->mode_config.preferred_depth = 24;
	adev->ddev->mode_config.prefer_shadow = 1;

	adev->ddev->mode_config.fb_base = adev->mc.aper_base;

	r = amdgpu_modeset_create_props(adev);
	if (r)
		return r;

	adev->ddev->mode_config.max_width = 16384;
	adev->ddev->mode_config.max_height = 16384;

	/* allocate crtcs */
	for (i = 0; i < adev->mode_info.num_crtc; i++) {
		r = dce_v10_0_crtc_init(adev, i);
		if (r)
			return r;
	}

	if (amdgpu_atombios_get_connector_info_from_object_table(adev))
		amdgpu_print_display_setup(adev->ddev);
	else
		return -EINVAL;

	/* setup afmt */
	dce_v10_0_afmt_init(adev);

	r = dce_v10_0_audio_init(adev);
	if (r)
		return r;

	drm_kms_helper_poll_init(adev->ddev);

	return r;
}

static int dce_v10_0_sw_fini(void *handle)
{
	struct amdgpu_device *adev = (struct amdgpu_device *)handle;

	kfree(adev->mode_info.bios_hardcoded_edid);

	drm_kms_helper_poll_fini(adev->ddev);

	dce_v10_0_audio_fini(adev);

	dce_v10_0_afmt_fini(adev);

	drm_mode_config_cleanup(adev->ddev);
	adev->mode_info.mode_config_initialized = false;

	return 0;
}

static int dce_v10_0_hw_init(void *handle)
{
	int i;
	struct amdgpu_device *adev = (struct amdgpu_device *)handle;

	dce_v10_0_init_golden_registers(adev);

	/* init dig PHYs, disp eng pll */
	amdgpu_atombios_encoder_init_dig(adev);
	amdgpu_atombios_crtc_set_disp_eng_pll(adev, adev->clock.default_dispclk);

	/* initialize hpd */
	dce_v10_0_hpd_init(adev);

	for (i = 0; i < adev->mode_info.audio.num_pins; i++) {
		dce_v10_0_audio_enable(adev, &adev->mode_info.audio.pin[i], false);
	}

	dce_v10_0_pageflip_interrupt_init(adev);

	return 0;
}

static int dce_v10_0_hw_fini(void *handle)
{
	int i;
	struct amdgpu_device *adev = (struct amdgpu_device *)handle;

	dce_v10_0_hpd_fini(adev);

	for (i = 0; i < adev->mode_info.audio.num_pins; i++) {
		dce_v10_0_audio_enable(adev, &adev->mode_info.audio.pin[i], false);
	}

	dce_v10_0_pageflip_interrupt_fini(adev);

	return 0;
}

static int dce_v10_0_suspend(void *handle)
{
	struct amdgpu_device *adev = (struct amdgpu_device *)handle;

	amdgpu_atombios_scratch_regs_save(adev);

<<<<<<< HEAD
	dce_v10_0_hpd_fini(adev);

	dce_v10_0_pageflip_interrupt_fini(adev);

	return 0;
=======
	return dce_v10_0_hw_fini(handle);
>>>>>>> 816d2206
}

static int dce_v10_0_resume(void *handle)
{
	struct amdgpu_device *adev = (struct amdgpu_device *)handle;
	int ret;

	ret = dce_v10_0_hw_init(handle);

	amdgpu_atombios_scratch_regs_restore(adev);

	/* turn on the BL */
	if (adev->mode_info.bl_encoder) {
		u8 bl_level = amdgpu_display_backlight_get_level(adev,
								  adev->mode_info.bl_encoder);
		amdgpu_display_backlight_set_level(adev, adev->mode_info.bl_encoder,
						    bl_level);
	}

<<<<<<< HEAD
	/* initialize hpd */
	dce_v10_0_hpd_init(adev);

	dce_v10_0_pageflip_interrupt_init(adev);

	return 0;
=======
	return ret;
>>>>>>> 816d2206
}

static bool dce_v10_0_is_idle(void *handle)
{
	return true;
}

static int dce_v10_0_wait_for_idle(void *handle)
{
	return 0;
}

static void dce_v10_0_print_status(void *handle)
{
	struct amdgpu_device *adev = (struct amdgpu_device *)handle;

	dev_info(adev->dev, "DCE 10.x registers\n");
	/* XXX todo */
}

static int dce_v10_0_soft_reset(void *handle)
{
	u32 srbm_soft_reset = 0, tmp;
	struct amdgpu_device *adev = (struct amdgpu_device *)handle;

	if (dce_v10_0_is_display_hung(adev))
		srbm_soft_reset |= SRBM_SOFT_RESET__SOFT_RESET_DC_MASK;

	if (srbm_soft_reset) {
		dce_v10_0_print_status((void *)adev);

		tmp = RREG32(mmSRBM_SOFT_RESET);
		tmp |= srbm_soft_reset;
		dev_info(adev->dev, "SRBM_SOFT_RESET=0x%08X\n", tmp);
		WREG32(mmSRBM_SOFT_RESET, tmp);
		tmp = RREG32(mmSRBM_SOFT_RESET);

		udelay(50);

		tmp &= ~srbm_soft_reset;
		WREG32(mmSRBM_SOFT_RESET, tmp);
		tmp = RREG32(mmSRBM_SOFT_RESET);

		/* Wait a little for things to settle down */
		udelay(50);
		dce_v10_0_print_status((void *)adev);
	}
	return 0;
}

static void dce_v10_0_set_crtc_vblank_interrupt_state(struct amdgpu_device *adev,
						     int crtc,
						     enum amdgpu_interrupt_state state)
{
	u32 lb_interrupt_mask;

	if (crtc >= adev->mode_info.num_crtc) {
		DRM_DEBUG("invalid crtc %d\n", crtc);
		return;
	}

	switch (state) {
	case AMDGPU_IRQ_STATE_DISABLE:
		lb_interrupt_mask = RREG32(mmLB_INTERRUPT_MASK + crtc_offsets[crtc]);
		lb_interrupt_mask = REG_SET_FIELD(lb_interrupt_mask, LB_INTERRUPT_MASK,
						  VBLANK_INTERRUPT_MASK, 0);
		WREG32(mmLB_INTERRUPT_MASK + crtc_offsets[crtc], lb_interrupt_mask);
		break;
	case AMDGPU_IRQ_STATE_ENABLE:
		lb_interrupt_mask = RREG32(mmLB_INTERRUPT_MASK + crtc_offsets[crtc]);
		lb_interrupt_mask = REG_SET_FIELD(lb_interrupt_mask, LB_INTERRUPT_MASK,
						  VBLANK_INTERRUPT_MASK, 1);
		WREG32(mmLB_INTERRUPT_MASK + crtc_offsets[crtc], lb_interrupt_mask);
		break;
	default:
		break;
	}
}

static void dce_v10_0_set_crtc_vline_interrupt_state(struct amdgpu_device *adev,
						    int crtc,
						    enum amdgpu_interrupt_state state)
{
	u32 lb_interrupt_mask;

	if (crtc >= adev->mode_info.num_crtc) {
		DRM_DEBUG("invalid crtc %d\n", crtc);
		return;
	}

	switch (state) {
	case AMDGPU_IRQ_STATE_DISABLE:
		lb_interrupt_mask = RREG32(mmLB_INTERRUPT_MASK + crtc_offsets[crtc]);
		lb_interrupt_mask = REG_SET_FIELD(lb_interrupt_mask, LB_INTERRUPT_MASK,
						  VLINE_INTERRUPT_MASK, 0);
		WREG32(mmLB_INTERRUPT_MASK + crtc_offsets[crtc], lb_interrupt_mask);
		break;
	case AMDGPU_IRQ_STATE_ENABLE:
		lb_interrupt_mask = RREG32(mmLB_INTERRUPT_MASK + crtc_offsets[crtc]);
		lb_interrupt_mask = REG_SET_FIELD(lb_interrupt_mask, LB_INTERRUPT_MASK,
						  VLINE_INTERRUPT_MASK, 1);
		WREG32(mmLB_INTERRUPT_MASK + crtc_offsets[crtc], lb_interrupt_mask);
		break;
	default:
		break;
	}
}

static int dce_v10_0_set_hpd_irq_state(struct amdgpu_device *adev,
				       struct amdgpu_irq_src *source,
				       unsigned hpd,
				       enum amdgpu_interrupt_state state)
{
	u32 tmp;

	if (hpd >= adev->mode_info.num_hpd) {
		DRM_DEBUG("invalid hdp %d\n", hpd);
		return 0;
	}

	switch (state) {
	case AMDGPU_IRQ_STATE_DISABLE:
		tmp = RREG32(mmDC_HPD_INT_CONTROL + hpd_offsets[hpd]);
		tmp = REG_SET_FIELD(tmp, DC_HPD_INT_CONTROL, DC_HPD_INT_EN, 0);
		WREG32(mmDC_HPD_INT_CONTROL + hpd_offsets[hpd], tmp);
		break;
	case AMDGPU_IRQ_STATE_ENABLE:
		tmp = RREG32(mmDC_HPD_INT_CONTROL + hpd_offsets[hpd]);
		tmp = REG_SET_FIELD(tmp, DC_HPD_INT_CONTROL, DC_HPD_INT_EN, 1);
		WREG32(mmDC_HPD_INT_CONTROL + hpd_offsets[hpd], tmp);
		break;
	default:
		break;
	}

	return 0;
}

static int dce_v10_0_set_crtc_irq_state(struct amdgpu_device *adev,
					struct amdgpu_irq_src *source,
					unsigned type,
					enum amdgpu_interrupt_state state)
{
	switch (type) {
	case AMDGPU_CRTC_IRQ_VBLANK1:
		dce_v10_0_set_crtc_vblank_interrupt_state(adev, 0, state);
		break;
	case AMDGPU_CRTC_IRQ_VBLANK2:
		dce_v10_0_set_crtc_vblank_interrupt_state(adev, 1, state);
		break;
	case AMDGPU_CRTC_IRQ_VBLANK3:
		dce_v10_0_set_crtc_vblank_interrupt_state(adev, 2, state);
		break;
	case AMDGPU_CRTC_IRQ_VBLANK4:
		dce_v10_0_set_crtc_vblank_interrupt_state(adev, 3, state);
		break;
	case AMDGPU_CRTC_IRQ_VBLANK5:
		dce_v10_0_set_crtc_vblank_interrupt_state(adev, 4, state);
		break;
	case AMDGPU_CRTC_IRQ_VBLANK6:
		dce_v10_0_set_crtc_vblank_interrupt_state(adev, 5, state);
		break;
	case AMDGPU_CRTC_IRQ_VLINE1:
		dce_v10_0_set_crtc_vline_interrupt_state(adev, 0, state);
		break;
	case AMDGPU_CRTC_IRQ_VLINE2:
		dce_v10_0_set_crtc_vline_interrupt_state(adev, 1, state);
		break;
	case AMDGPU_CRTC_IRQ_VLINE3:
		dce_v10_0_set_crtc_vline_interrupt_state(adev, 2, state);
		break;
	case AMDGPU_CRTC_IRQ_VLINE4:
		dce_v10_0_set_crtc_vline_interrupt_state(adev, 3, state);
		break;
	case AMDGPU_CRTC_IRQ_VLINE5:
		dce_v10_0_set_crtc_vline_interrupt_state(adev, 4, state);
		break;
	case AMDGPU_CRTC_IRQ_VLINE6:
		dce_v10_0_set_crtc_vline_interrupt_state(adev, 5, state);
		break;
	default:
		break;
	}
	return 0;
}

static int dce_v10_0_set_pageflip_irq_state(struct amdgpu_device *adev,
					    struct amdgpu_irq_src *src,
					    unsigned type,
					    enum amdgpu_interrupt_state state)
{
	u32 reg;

	if (type >= adev->mode_info.num_crtc) {
		DRM_ERROR("invalid pageflip crtc %d\n", type);
		return -EINVAL;
	}

	reg = RREG32(mmGRPH_INTERRUPT_CONTROL + crtc_offsets[type]);
	if (state == AMDGPU_IRQ_STATE_DISABLE)
		WREG32(mmGRPH_INTERRUPT_CONTROL + crtc_offsets[type],
		       reg & ~GRPH_INTERRUPT_CONTROL__GRPH_PFLIP_INT_MASK_MASK);
	else
		WREG32(mmGRPH_INTERRUPT_CONTROL + crtc_offsets[type],
		       reg | GRPH_INTERRUPT_CONTROL__GRPH_PFLIP_INT_MASK_MASK);

	return 0;
}

static int dce_v10_0_pageflip_irq(struct amdgpu_device *adev,
				  struct amdgpu_irq_src *source,
				  struct amdgpu_iv_entry *entry)
{
	unsigned long flags;
	unsigned crtc_id;
	struct amdgpu_crtc *amdgpu_crtc;
	struct amdgpu_flip_work *works;

	crtc_id = (entry->src_id - 8) >> 1;
	amdgpu_crtc = adev->mode_info.crtcs[crtc_id];

	if (crtc_id >= adev->mode_info.num_crtc) {
		DRM_ERROR("invalid pageflip crtc %d\n", crtc_id);
		return -EINVAL;
	}

	if (RREG32(mmGRPH_INTERRUPT_STATUS + crtc_offsets[crtc_id]) &
	    GRPH_INTERRUPT_STATUS__GRPH_PFLIP_INT_OCCURRED_MASK)
		WREG32(mmGRPH_INTERRUPT_STATUS + crtc_offsets[crtc_id],
		       GRPH_INTERRUPT_STATUS__GRPH_PFLIP_INT_CLEAR_MASK);

	/* IRQ could occur when in initial stage */
	if (amdgpu_crtc == NULL)
		return 0;

	spin_lock_irqsave(&adev->ddev->event_lock, flags);
	works = amdgpu_crtc->pflip_works;
	if (amdgpu_crtc->pflip_status != AMDGPU_FLIP_SUBMITTED) {
		DRM_DEBUG_DRIVER("amdgpu_crtc->pflip_status = %d != "
						 "AMDGPU_FLIP_SUBMITTED(%d)\n",
						 amdgpu_crtc->pflip_status,
						 AMDGPU_FLIP_SUBMITTED);
		spin_unlock_irqrestore(&adev->ddev->event_lock, flags);
		return 0;
	}

	/* page flip completed. clean up */
	amdgpu_crtc->pflip_status = AMDGPU_FLIP_NONE;
	amdgpu_crtc->pflip_works = NULL;

	/* wakeup usersapce */
	if (works->event)
		drm_send_vblank_event(adev->ddev, crtc_id, works->event);

	spin_unlock_irqrestore(&adev->ddev->event_lock, flags);

	drm_vblank_put(adev->ddev, amdgpu_crtc->crtc_id);
	queue_work(amdgpu_crtc->pflip_queue, &works->unpin_work);

	return 0;
}

static void dce_v10_0_hpd_int_ack(struct amdgpu_device *adev,
				  int hpd)
{
	u32 tmp;

	if (hpd >= adev->mode_info.num_hpd) {
		DRM_DEBUG("invalid hdp %d\n", hpd);
		return;
	}

	tmp = RREG32(mmDC_HPD_INT_CONTROL + hpd_offsets[hpd]);
	tmp = REG_SET_FIELD(tmp, DC_HPD_INT_CONTROL, DC_HPD_INT_ACK, 1);
	WREG32(mmDC_HPD_INT_CONTROL + hpd_offsets[hpd], tmp);
}

static void dce_v10_0_crtc_vblank_int_ack(struct amdgpu_device *adev,
					  int crtc)
{
	u32 tmp;

	if (crtc >= adev->mode_info.num_crtc) {
		DRM_DEBUG("invalid crtc %d\n", crtc);
		return;
	}

	tmp = RREG32(mmLB_VBLANK_STATUS + crtc_offsets[crtc]);
	tmp = REG_SET_FIELD(tmp, LB_VBLANK_STATUS, VBLANK_ACK, 1);
	WREG32(mmLB_VBLANK_STATUS + crtc_offsets[crtc], tmp);
}

static void dce_v10_0_crtc_vline_int_ack(struct amdgpu_device *adev,
					 int crtc)
{
	u32 tmp;

	if (crtc >= adev->mode_info.num_crtc) {
		DRM_DEBUG("invalid crtc %d\n", crtc);
		return;
	}

	tmp = RREG32(mmLB_VLINE_STATUS + crtc_offsets[crtc]);
	tmp = REG_SET_FIELD(tmp, LB_VLINE_STATUS, VLINE_ACK, 1);
	WREG32(mmLB_VLINE_STATUS + crtc_offsets[crtc], tmp);
}

static int dce_v10_0_crtc_irq(struct amdgpu_device *adev,
			      struct amdgpu_irq_src *source,
			      struct amdgpu_iv_entry *entry)
{
	unsigned crtc = entry->src_id - 1;
	uint32_t disp_int = RREG32(interrupt_status_offsets[crtc].reg);
	unsigned irq_type = amdgpu_crtc_idx_to_irq_type(adev, crtc);

	switch (entry->src_data) {
	case 0: /* vblank */
		if (disp_int & interrupt_status_offsets[crtc].vblank)
			dce_v10_0_crtc_vblank_int_ack(adev, crtc);
		else
			DRM_DEBUG("IH: IH event w/o asserted irq bit?\n");

		if (amdgpu_irq_enabled(adev, source, irq_type)) {
			drm_handle_vblank(adev->ddev, crtc);
		}
		DRM_DEBUG("IH: D%d vblank\n", crtc + 1);

		break;
	case 1: /* vline */
		if (disp_int & interrupt_status_offsets[crtc].vline)
			dce_v10_0_crtc_vline_int_ack(adev, crtc);
		else
			DRM_DEBUG("IH: IH event w/o asserted irq bit?\n");

		DRM_DEBUG("IH: D%d vline\n", crtc + 1);

		break;
	default:
		DRM_DEBUG("Unhandled interrupt: %d %d\n", entry->src_id, entry->src_data);
		break;
	}

	return 0;
}

static int dce_v10_0_hpd_irq(struct amdgpu_device *adev,
			     struct amdgpu_irq_src *source,
			     struct amdgpu_iv_entry *entry)
{
	uint32_t disp_int, mask;
	unsigned hpd;

	if (entry->src_data >= adev->mode_info.num_hpd) {
		DRM_DEBUG("Unhandled interrupt: %d %d\n", entry->src_id, entry->src_data);
		return 0;
	}

	hpd = entry->src_data;
	disp_int = RREG32(interrupt_status_offsets[hpd].reg);
	mask = interrupt_status_offsets[hpd].hpd;

	if (disp_int & mask) {
		dce_v10_0_hpd_int_ack(adev, hpd);
		schedule_work(&adev->hotplug_work);
		DRM_DEBUG("IH: HPD%d\n", hpd + 1);
	}

	return 0;
}

static int dce_v10_0_set_clockgating_state(void *handle,
					  enum amd_clockgating_state state)
{
	return 0;
}

static int dce_v10_0_set_powergating_state(void *handle,
					  enum amd_powergating_state state)
{
	return 0;
}

const struct amd_ip_funcs dce_v10_0_ip_funcs = {
	.early_init = dce_v10_0_early_init,
	.late_init = NULL,
	.sw_init = dce_v10_0_sw_init,
	.sw_fini = dce_v10_0_sw_fini,
	.hw_init = dce_v10_0_hw_init,
	.hw_fini = dce_v10_0_hw_fini,
	.suspend = dce_v10_0_suspend,
	.resume = dce_v10_0_resume,
	.is_idle = dce_v10_0_is_idle,
	.wait_for_idle = dce_v10_0_wait_for_idle,
	.soft_reset = dce_v10_0_soft_reset,
	.print_status = dce_v10_0_print_status,
	.set_clockgating_state = dce_v10_0_set_clockgating_state,
	.set_powergating_state = dce_v10_0_set_powergating_state,
};

static void
dce_v10_0_encoder_mode_set(struct drm_encoder *encoder,
			  struct drm_display_mode *mode,
			  struct drm_display_mode *adjusted_mode)
{
	struct amdgpu_encoder *amdgpu_encoder = to_amdgpu_encoder(encoder);

	amdgpu_encoder->pixel_clock = adjusted_mode->clock;

	/* need to call this here rather than in prepare() since we need some crtc info */
	amdgpu_atombios_encoder_dpms(encoder, DRM_MODE_DPMS_OFF);

	/* set scaler clears this on some chips */
	dce_v10_0_set_interleave(encoder->crtc, mode);

	if (amdgpu_atombios_encoder_get_encoder_mode(encoder) == ATOM_ENCODER_MODE_HDMI) {
		dce_v10_0_afmt_enable(encoder, true);
		dce_v10_0_afmt_setmode(encoder, adjusted_mode);
	}
}

static void dce_v10_0_encoder_prepare(struct drm_encoder *encoder)
{
	struct amdgpu_device *adev = encoder->dev->dev_private;
	struct amdgpu_encoder *amdgpu_encoder = to_amdgpu_encoder(encoder);
	struct drm_connector *connector = amdgpu_get_connector_for_encoder(encoder);

	if ((amdgpu_encoder->active_device &
	     (ATOM_DEVICE_DFP_SUPPORT | ATOM_DEVICE_LCD_SUPPORT)) ||
	    (amdgpu_encoder_get_dp_bridge_encoder_id(encoder) !=
	     ENCODER_OBJECT_ID_NONE)) {
		struct amdgpu_encoder_atom_dig *dig = amdgpu_encoder->enc_priv;
		if (dig) {
			dig->dig_encoder = dce_v10_0_pick_dig_encoder(encoder);
			if (amdgpu_encoder->active_device & ATOM_DEVICE_DFP_SUPPORT)
				dig->afmt = adev->mode_info.afmt[dig->dig_encoder];
		}
	}

	amdgpu_atombios_scratch_regs_lock(adev, true);

	if (connector) {
		struct amdgpu_connector *amdgpu_connector = to_amdgpu_connector(connector);

		/* select the clock/data port if it uses a router */
		if (amdgpu_connector->router.cd_valid)
			amdgpu_i2c_router_select_cd_port(amdgpu_connector);

		/* turn eDP panel on for mode set */
		if (connector->connector_type == DRM_MODE_CONNECTOR_eDP)
			amdgpu_atombios_encoder_set_edp_panel_power(connector,
							     ATOM_TRANSMITTER_ACTION_POWER_ON);
	}

	/* this is needed for the pll/ss setup to work correctly in some cases */
	amdgpu_atombios_encoder_set_crtc_source(encoder);
	/* set up the FMT blocks */
	dce_v10_0_program_fmt(encoder);
}

static void dce_v10_0_encoder_commit(struct drm_encoder *encoder)
{
	struct drm_device *dev = encoder->dev;
	struct amdgpu_device *adev = dev->dev_private;

	/* need to call this here as we need the crtc set up */
	amdgpu_atombios_encoder_dpms(encoder, DRM_MODE_DPMS_ON);
	amdgpu_atombios_scratch_regs_lock(adev, false);
}

static void dce_v10_0_encoder_disable(struct drm_encoder *encoder)
{
	struct amdgpu_encoder *amdgpu_encoder = to_amdgpu_encoder(encoder);
	struct amdgpu_encoder_atom_dig *dig;

	amdgpu_atombios_encoder_dpms(encoder, DRM_MODE_DPMS_OFF);

	if (amdgpu_atombios_encoder_is_digital(encoder)) {
		if (amdgpu_atombios_encoder_get_encoder_mode(encoder) == ATOM_ENCODER_MODE_HDMI)
			dce_v10_0_afmt_enable(encoder, false);
		dig = amdgpu_encoder->enc_priv;
		dig->dig_encoder = -1;
	}
	amdgpu_encoder->active_device = 0;
}

/* these are handled by the primary encoders */
static void dce_v10_0_ext_prepare(struct drm_encoder *encoder)
{

}

static void dce_v10_0_ext_commit(struct drm_encoder *encoder)
{

}

static void
dce_v10_0_ext_mode_set(struct drm_encoder *encoder,
		      struct drm_display_mode *mode,
		      struct drm_display_mode *adjusted_mode)
{

}

static void dce_v10_0_ext_disable(struct drm_encoder *encoder)
{

}

static void
dce_v10_0_ext_dpms(struct drm_encoder *encoder, int mode)
{

}

static bool dce_v10_0_ext_mode_fixup(struct drm_encoder *encoder,
				    const struct drm_display_mode *mode,
				    struct drm_display_mode *adjusted_mode)
{
	return true;
}

static const struct drm_encoder_helper_funcs dce_v10_0_ext_helper_funcs = {
	.dpms = dce_v10_0_ext_dpms,
	.mode_fixup = dce_v10_0_ext_mode_fixup,
	.prepare = dce_v10_0_ext_prepare,
	.mode_set = dce_v10_0_ext_mode_set,
	.commit = dce_v10_0_ext_commit,
	.disable = dce_v10_0_ext_disable,
	/* no detect for TMDS/LVDS yet */
};

static const struct drm_encoder_helper_funcs dce_v10_0_dig_helper_funcs = {
	.dpms = amdgpu_atombios_encoder_dpms,
	.mode_fixup = amdgpu_atombios_encoder_mode_fixup,
	.prepare = dce_v10_0_encoder_prepare,
	.mode_set = dce_v10_0_encoder_mode_set,
	.commit = dce_v10_0_encoder_commit,
	.disable = dce_v10_0_encoder_disable,
	.detect = amdgpu_atombios_encoder_dig_detect,
};

static const struct drm_encoder_helper_funcs dce_v10_0_dac_helper_funcs = {
	.dpms = amdgpu_atombios_encoder_dpms,
	.mode_fixup = amdgpu_atombios_encoder_mode_fixup,
	.prepare = dce_v10_0_encoder_prepare,
	.mode_set = dce_v10_0_encoder_mode_set,
	.commit = dce_v10_0_encoder_commit,
	.detect = amdgpu_atombios_encoder_dac_detect,
};

static void dce_v10_0_encoder_destroy(struct drm_encoder *encoder)
{
	struct amdgpu_encoder *amdgpu_encoder = to_amdgpu_encoder(encoder);
	if (amdgpu_encoder->devices & (ATOM_DEVICE_LCD_SUPPORT))
		amdgpu_atombios_encoder_fini_backlight(amdgpu_encoder);
	kfree(amdgpu_encoder->enc_priv);
	drm_encoder_cleanup(encoder);
	kfree(amdgpu_encoder);
}

static const struct drm_encoder_funcs dce_v10_0_encoder_funcs = {
	.destroy = dce_v10_0_encoder_destroy,
};

static void dce_v10_0_encoder_add(struct amdgpu_device *adev,
				 uint32_t encoder_enum,
				 uint32_t supported_device,
				 u16 caps)
{
	struct drm_device *dev = adev->ddev;
	struct drm_encoder *encoder;
	struct amdgpu_encoder *amdgpu_encoder;

	/* see if we already added it */
	list_for_each_entry(encoder, &dev->mode_config.encoder_list, head) {
		amdgpu_encoder = to_amdgpu_encoder(encoder);
		if (amdgpu_encoder->encoder_enum == encoder_enum) {
			amdgpu_encoder->devices |= supported_device;
			return;
		}

	}

	/* add a new one */
	amdgpu_encoder = kzalloc(sizeof(struct amdgpu_encoder), GFP_KERNEL);
	if (!amdgpu_encoder)
		return;

	encoder = &amdgpu_encoder->base;
	switch (adev->mode_info.num_crtc) {
	case 1:
		encoder->possible_crtcs = 0x1;
		break;
	case 2:
	default:
		encoder->possible_crtcs = 0x3;
		break;
	case 4:
		encoder->possible_crtcs = 0xf;
		break;
	case 6:
		encoder->possible_crtcs = 0x3f;
		break;
	}

	amdgpu_encoder->enc_priv = NULL;

	amdgpu_encoder->encoder_enum = encoder_enum;
	amdgpu_encoder->encoder_id = (encoder_enum & OBJECT_ID_MASK) >> OBJECT_ID_SHIFT;
	amdgpu_encoder->devices = supported_device;
	amdgpu_encoder->rmx_type = RMX_OFF;
	amdgpu_encoder->underscan_type = UNDERSCAN_OFF;
	amdgpu_encoder->is_ext_encoder = false;
	amdgpu_encoder->caps = caps;

	switch (amdgpu_encoder->encoder_id) {
	case ENCODER_OBJECT_ID_INTERNAL_KLDSCP_DAC1:
	case ENCODER_OBJECT_ID_INTERNAL_KLDSCP_DAC2:
		drm_encoder_init(dev, encoder, &dce_v10_0_encoder_funcs,
				 DRM_MODE_ENCODER_DAC);
		drm_encoder_helper_add(encoder, &dce_v10_0_dac_helper_funcs);
		break;
	case ENCODER_OBJECT_ID_INTERNAL_KLDSCP_DVO1:
	case ENCODER_OBJECT_ID_INTERNAL_UNIPHY:
	case ENCODER_OBJECT_ID_INTERNAL_UNIPHY1:
	case ENCODER_OBJECT_ID_INTERNAL_UNIPHY2:
	case ENCODER_OBJECT_ID_INTERNAL_UNIPHY3:
		if (amdgpu_encoder->devices & (ATOM_DEVICE_LCD_SUPPORT)) {
			amdgpu_encoder->rmx_type = RMX_FULL;
			drm_encoder_init(dev, encoder, &dce_v10_0_encoder_funcs,
					 DRM_MODE_ENCODER_LVDS);
			amdgpu_encoder->enc_priv = amdgpu_atombios_encoder_get_lcd_info(amdgpu_encoder);
		} else if (amdgpu_encoder->devices & (ATOM_DEVICE_CRT_SUPPORT)) {
			drm_encoder_init(dev, encoder, &dce_v10_0_encoder_funcs,
					 DRM_MODE_ENCODER_DAC);
			amdgpu_encoder->enc_priv = amdgpu_atombios_encoder_get_dig_info(amdgpu_encoder);
		} else {
			drm_encoder_init(dev, encoder, &dce_v10_0_encoder_funcs,
					 DRM_MODE_ENCODER_TMDS);
			amdgpu_encoder->enc_priv = amdgpu_atombios_encoder_get_dig_info(amdgpu_encoder);
		}
		drm_encoder_helper_add(encoder, &dce_v10_0_dig_helper_funcs);
		break;
	case ENCODER_OBJECT_ID_SI170B:
	case ENCODER_OBJECT_ID_CH7303:
	case ENCODER_OBJECT_ID_EXTERNAL_SDVOA:
	case ENCODER_OBJECT_ID_EXTERNAL_SDVOB:
	case ENCODER_OBJECT_ID_TITFP513:
	case ENCODER_OBJECT_ID_VT1623:
	case ENCODER_OBJECT_ID_HDMI_SI1930:
	case ENCODER_OBJECT_ID_TRAVIS:
	case ENCODER_OBJECT_ID_NUTMEG:
		/* these are handled by the primary encoders */
		amdgpu_encoder->is_ext_encoder = true;
		if (amdgpu_encoder->devices & (ATOM_DEVICE_LCD_SUPPORT))
			drm_encoder_init(dev, encoder, &dce_v10_0_encoder_funcs,
					 DRM_MODE_ENCODER_LVDS);
		else if (amdgpu_encoder->devices & (ATOM_DEVICE_CRT_SUPPORT))
			drm_encoder_init(dev, encoder, &dce_v10_0_encoder_funcs,
					 DRM_MODE_ENCODER_DAC);
		else
			drm_encoder_init(dev, encoder, &dce_v10_0_encoder_funcs,
					 DRM_MODE_ENCODER_TMDS);
		drm_encoder_helper_add(encoder, &dce_v10_0_ext_helper_funcs);
		break;
	}
}

static const struct amdgpu_display_funcs dce_v10_0_display_funcs = {
	.set_vga_render_state = &dce_v10_0_set_vga_render_state,
	.bandwidth_update = &dce_v10_0_bandwidth_update,
	.vblank_get_counter = &dce_v10_0_vblank_get_counter,
	.vblank_wait = &dce_v10_0_vblank_wait,
	.is_display_hung = &dce_v10_0_is_display_hung,
	.backlight_set_level = &amdgpu_atombios_encoder_set_backlight_level,
	.backlight_get_level = &amdgpu_atombios_encoder_get_backlight_level,
	.hpd_sense = &dce_v10_0_hpd_sense,
	.hpd_set_polarity = &dce_v10_0_hpd_set_polarity,
	.hpd_get_gpio_reg = &dce_v10_0_hpd_get_gpio_reg,
	.page_flip = &dce_v10_0_page_flip,
	.page_flip_get_scanoutpos = &dce_v10_0_crtc_get_scanoutpos,
	.add_encoder = &dce_v10_0_encoder_add,
	.add_connector = &amdgpu_connector_add,
	.stop_mc_access = &dce_v10_0_stop_mc_access,
	.resume_mc_access = &dce_v10_0_resume_mc_access,
};

static void dce_v10_0_set_display_funcs(struct amdgpu_device *adev)
{
	if (adev->mode_info.funcs == NULL)
		adev->mode_info.funcs = &dce_v10_0_display_funcs;
}

static const struct amdgpu_irq_src_funcs dce_v10_0_crtc_irq_funcs = {
	.set = dce_v10_0_set_crtc_irq_state,
	.process = dce_v10_0_crtc_irq,
};

static const struct amdgpu_irq_src_funcs dce_v10_0_pageflip_irq_funcs = {
	.set = dce_v10_0_set_pageflip_irq_state,
	.process = dce_v10_0_pageflip_irq,
};

static const struct amdgpu_irq_src_funcs dce_v10_0_hpd_irq_funcs = {
	.set = dce_v10_0_set_hpd_irq_state,
	.process = dce_v10_0_hpd_irq,
};

static void dce_v10_0_set_irq_funcs(struct amdgpu_device *adev)
{
	adev->crtc_irq.num_types = AMDGPU_CRTC_IRQ_LAST;
	adev->crtc_irq.funcs = &dce_v10_0_crtc_irq_funcs;

	adev->pageflip_irq.num_types = AMDGPU_PAGEFLIP_IRQ_LAST;
	adev->pageflip_irq.funcs = &dce_v10_0_pageflip_irq_funcs;

	adev->hpd_irq.num_types = AMDGPU_HPD_LAST;
	adev->hpd_irq.funcs = &dce_v10_0_hpd_irq_funcs;
}<|MERGE_RESOLUTION|>--- conflicted
+++ resolved
@@ -3085,15 +3085,7 @@
 
 	amdgpu_atombios_scratch_regs_save(adev);
 
-<<<<<<< HEAD
-	dce_v10_0_hpd_fini(adev);
-
-	dce_v10_0_pageflip_interrupt_fini(adev);
-
-	return 0;
-=======
 	return dce_v10_0_hw_fini(handle);
->>>>>>> 816d2206
 }
 
 static int dce_v10_0_resume(void *handle)
@@ -3113,16 +3105,7 @@
 						    bl_level);
 	}
 
-<<<<<<< HEAD
-	/* initialize hpd */
-	dce_v10_0_hpd_init(adev);
-
-	dce_v10_0_pageflip_interrupt_init(adev);
-
-	return 0;
-=======
 	return ret;
->>>>>>> 816d2206
 }
 
 static bool dce_v10_0_is_idle(void *handle)
